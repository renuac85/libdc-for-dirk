--- conflicted
+++ resolved
@@ -163,7 +163,6 @@
 	{"Sherwood", "Insight",  DC_FAMILY_OCEANIC_VEO250, 0x425A},  // FTDI
 	{"Hollis",  "DG02",      DC_FAMILY_OCEANIC_VEO250, 0x4352},  // FTDI
 	/* Oceanic Atom 2.0 */
-<<<<<<< HEAD
 	{"Oceanic",  "Atom 1.0",            DC_FAMILY_OCEANIC_ATOM2, 0x4250},  // FTDI
 	{"Aeris",    "Epic",                DC_FAMILY_OCEANIC_ATOM2, 0x4257},  // FTDI
 	{"Oceanic",  "VT3",                 DC_FAMILY_OCEANIC_ATOM2, 0x4258},  // FTDI
@@ -220,65 +219,7 @@
 	{"Aqualung", "i750TC",              DC_FAMILY_OCEANIC_ATOM2, 0x455A},  // FTDI
 	{"Aqualung", "i450T",               DC_FAMILY_OCEANIC_ATOM2, 0x4641},  // FTDI
 	{"Aqualung", "i550",                DC_FAMILY_OCEANIC_ATOM2, 0x4642},  // FTDI
-=======
-	{"Oceanic",  "Atom 1.0",            DC_FAMILY_OCEANIC_ATOM2, 0x4250},
-	{"Aeris",    "Epic",                DC_FAMILY_OCEANIC_ATOM2, 0x4257},
-	{"Oceanic",  "VT3",                 DC_FAMILY_OCEANIC_ATOM2, 0x4258},
-	{"Aeris",    "Elite T3",            DC_FAMILY_OCEANIC_ATOM2, 0x4259},
-	{"Oceanic",  "Atom 2.0",            DC_FAMILY_OCEANIC_ATOM2, 0x4342},
-	{"Oceanic",  "Geo",                 DC_FAMILY_OCEANIC_ATOM2, 0x4344},
-	{"Aeris",    "Manta",               DC_FAMILY_OCEANIC_ATOM2, 0x4345},
-	{"Aeris",    "XR-1 NX",             DC_FAMILY_OCEANIC_ATOM2, 0x4346},
-	{"Oceanic",  "Datamask",            DC_FAMILY_OCEANIC_ATOM2, 0x4347},
-	{"Aeris",    "Compumask",           DC_FAMILY_OCEANIC_ATOM2, 0x4348},
-	{"Aeris",    "F10",                 DC_FAMILY_OCEANIC_ATOM2, 0x434D},
-	{"Oceanic",  "OC1",                 DC_FAMILY_OCEANIC_ATOM2, 0x434E},
-	{"Sherwood", "Wisdom 2",            DC_FAMILY_OCEANIC_ATOM2, 0x4350},
-	{"Sherwood", "Insight 2",           DC_FAMILY_OCEANIC_ATOM2, 0x4353},
-	{"Genesis",  "React Pro White",     DC_FAMILY_OCEANIC_ATOM2, 0x4354},
-	{"Tusa",     "Element II (IQ-750)", DC_FAMILY_OCEANIC_ATOM2, 0x4357},
-	{"Oceanic",  "Veo 1.0",             DC_FAMILY_OCEANIC_ATOM2, 0x4358},
-	{"Oceanic",  "Veo 2.0",             DC_FAMILY_OCEANIC_ATOM2, 0x4359},
-	{"Oceanic",  "Veo 3.0",             DC_FAMILY_OCEANIC_ATOM2, 0x435A},
-	{"Tusa",     "Zen (IQ-900)",        DC_FAMILY_OCEANIC_ATOM2, 0x4441},
-	{"Tusa",     "Zen Air (IQ-950)",    DC_FAMILY_OCEANIC_ATOM2, 0x4442},
-	{"Aeris",    "Atmos AI 2",          DC_FAMILY_OCEANIC_ATOM2, 0x4443},
-	{"Oceanic",  "Pro Plus 2.1",        DC_FAMILY_OCEANIC_ATOM2, 0x4444},
-	{"Oceanic",  "Geo 2.0",             DC_FAMILY_OCEANIC_ATOM2, 0x4446},
-	{"Oceanic",  "VT4",                 DC_FAMILY_OCEANIC_ATOM2, 0x4447},
-	{"Oceanic",  "OC1",                 DC_FAMILY_OCEANIC_ATOM2, 0x4449},
-	{"Beuchat",  "Voyager 2G",          DC_FAMILY_OCEANIC_ATOM2, 0x444B},
-	{"Oceanic",  "Atom 3.0",            DC_FAMILY_OCEANIC_ATOM2, 0x444C},
-	{"Hollis",   "DG03",                DC_FAMILY_OCEANIC_ATOM2, 0x444D},
-	{"Oceanic",  "OCS",                 DC_FAMILY_OCEANIC_ATOM2, 0x4450},
-	{"Oceanic",  "OC1",                 DC_FAMILY_OCEANIC_ATOM2, 0x4451},
-	{"Oceanic",  "VT 4.1",              DC_FAMILY_OCEANIC_ATOM2, 0x4452},
-	{"Aeris",    "Epic",                DC_FAMILY_OCEANIC_ATOM2, 0x4453},
-	{"Aeris",    "Elite T3",            DC_FAMILY_OCEANIC_ATOM2, 0x4455},
-	{"Oceanic",  "Atom 3.1",            DC_FAMILY_OCEANIC_ATOM2, 0x4456},
-	{"Aeris",    "A300 AI",             DC_FAMILY_OCEANIC_ATOM2, 0x4457},
-	{"Sherwood", "Wisdom 3",            DC_FAMILY_OCEANIC_ATOM2, 0x4458},
-	{"Aeris",    "A300",                DC_FAMILY_OCEANIC_ATOM2, 0x445A},
-	{"Hollis",   "TX1",                 DC_FAMILY_OCEANIC_ATOM2, 0x4542},
-	{"Beuchat",  "Mundial 2",           DC_FAMILY_OCEANIC_ATOM2, 0x4543},
-	{"Sherwood", "Amphos",              DC_FAMILY_OCEANIC_ATOM2, 0x4545},
-	{"Sherwood", "Amphos Air",          DC_FAMILY_OCEANIC_ATOM2, 0x4546},
-	{"Oceanic",  "Pro Plus 3",          DC_FAMILY_OCEANIC_ATOM2, 0x4548},
-	{"Aeris",    "F11",                 DC_FAMILY_OCEANIC_ATOM2, 0x4549},
-	{"Oceanic",  "OCi",                 DC_FAMILY_OCEANIC_ATOM2, 0x454B},
-	{"Aeris",    "A300CS",              DC_FAMILY_OCEANIC_ATOM2, 0x454C},
-	{"Beuchat",  "Mundial 3",           DC_FAMILY_OCEANIC_ATOM2, 0x4550},
-	{"Oceanic",  "F10",                 DC_FAMILY_OCEANIC_ATOM2, 0x4553},
-	{"Oceanic",  "F11",                 DC_FAMILY_OCEANIC_ATOM2, 0x4554},
-	{"Subgear",  "XP-Air",              DC_FAMILY_OCEANIC_ATOM2, 0x4555},
-	{"Sherwood", "Vision",              DC_FAMILY_OCEANIC_ATOM2, 0x4556},
-	{"Oceanic",  "VTX",                 DC_FAMILY_OCEANIC_ATOM2, 0x4557},
-	{"Aqualung", "i300",                DC_FAMILY_OCEANIC_ATOM2, 0x4559},
-	{"Aqualung", "i750TC",              DC_FAMILY_OCEANIC_ATOM2, 0x455A},
-	{"Aqualung", "i450T",               DC_FAMILY_OCEANIC_ATOM2, 0x4641},
-	{"Aqualung", "i550",                DC_FAMILY_OCEANIC_ATOM2, 0x4642},
-	{"Aqualung", "i200",                DC_FAMILY_OCEANIC_ATOM2, 0x4646},
->>>>>>> 156f5430
+	{"Aqualung", "i200",                DC_FAMILY_OCEANIC_ATOM2, 0x4646},  // FTDI
 	/* Mares Nemo */
 	{"Mares", "Nemo",         DC_FAMILY_MARES_NEMO, 0},
 	{"Mares", "Nemo Steel",   DC_FAMILY_MARES_NEMO, 0},
@@ -307,7 +248,6 @@
 	{"Mares", "Puck 2",            DC_FAMILY_MARES_ICONHD , 0x1F},
 	{"Mares", "Quad",              DC_FAMILY_MARES_ICONHD , 0x29},
 	/* Heinrichs Weikamp */
-<<<<<<< HEAD
 	{"Heinrichs Weikamp", "OSTC",     DC_FAMILY_HW_OSTC, 0},  // FTDI
 	{"Heinrichs Weikamp", "OSTC Mk2", DC_FAMILY_HW_OSTC, 1},  // FTDI
 	{"Heinrichs Weikamp", "OSTC 2N",  DC_FAMILY_HW_OSTC, 2},  // FTDI
@@ -317,31 +257,13 @@
 	{"Heinrichs Weikamp", "OSTC 2",     DC_FAMILY_HW_OSTC3, 0x13},  // FTDI
 	{"Heinrichs Weikamp", "OSTC 2",     DC_FAMILY_HW_OSTC3, 0x1B},  // FTDI
 	{"Heinrichs Weikamp", "OSTC 3",     DC_FAMILY_HW_OSTC3, 0x0A},  // FTDI
-	{"Heinrichs Weikamp", "OSTC 3+",    DC_FAMILY_HW_OSTC3, 0x13},  // FTDI // BT
-	{"Heinrichs Weikamp", "OSTC 3+",    DC_FAMILY_HW_OSTC3, 0x1A},  // FTDI // BT
+	{"Heinrichs Weikamp", "OSTC Plus",  DC_FAMILY_HW_OSTC3, 0x13},  // FTDI // BT
+	{"Heinrichs Weikamp", "OSTC Plus",  DC_FAMILY_HW_OSTC3, 0x1A},  // FTDI // BT
 	{"Heinrichs Weikamp", "OSTC 4",     DC_FAMILY_HW_OSTC3, 0x3B},  // BT
 	{"Heinrichs Weikamp", "OSTC cR",    DC_FAMILY_HW_OSTC3, 0x05},  // FTDI
 	{"Heinrichs Weikamp", "OSTC cR",    DC_FAMILY_HW_OSTC3, 0x07},  // FTDI
 	{"Heinrichs Weikamp", "OSTC Sport", DC_FAMILY_HW_OSTC3, 0x12},  // FTDI // BT
 	{"Heinrichs Weikamp", "OSTC Sport", DC_FAMILY_HW_OSTC3, 0x13},  // FTDI // BT
-=======
-	{"Heinrichs Weikamp", "OSTC",     DC_FAMILY_HW_OSTC, 0},
-	{"Heinrichs Weikamp", "OSTC Mk2", DC_FAMILY_HW_OSTC, 1},
-	{"Heinrichs Weikamp", "OSTC 2N",  DC_FAMILY_HW_OSTC, 2},
-	{"Heinrichs Weikamp", "OSTC 2C",  DC_FAMILY_HW_OSTC, 3},
-	{"Heinrichs Weikamp", "Frog",     DC_FAMILY_HW_FROG, 0},
-	{"Heinrichs Weikamp", "OSTC 2",     DC_FAMILY_HW_OSTC3, 0x11},
-	{"Heinrichs Weikamp", "OSTC 2",     DC_FAMILY_HW_OSTC3, 0x13},
-	{"Heinrichs Weikamp", "OSTC 2",     DC_FAMILY_HW_OSTC3, 0x1B},
-	{"Heinrichs Weikamp", "OSTC 3",     DC_FAMILY_HW_OSTC3, 0x0A},
-	{"Heinrichs Weikamp", "OSTC Plus",  DC_FAMILY_HW_OSTC3, 0x13},
-	{"Heinrichs Weikamp", "OSTC Plus",  DC_FAMILY_HW_OSTC3, 0x1A},
-	{"Heinrichs Weikamp", "OSTC 4",     DC_FAMILY_HW_OSTC3, 0x3B},
-	{"Heinrichs Weikamp", "OSTC cR",    DC_FAMILY_HW_OSTC3, 0x05},
-	{"Heinrichs Weikamp", "OSTC cR",    DC_FAMILY_HW_OSTC3, 0x07},
-	{"Heinrichs Weikamp", "OSTC Sport", DC_FAMILY_HW_OSTC3, 0x12},
-	{"Heinrichs Weikamp", "OSTC Sport", DC_FAMILY_HW_OSTC3, 0x13},
->>>>>>> 156f5430
 	/* Cressi Edy */
 	{"Tusa",   "IQ-700", DC_FAMILY_CRESSI_EDY, 0x05},
 	{"Cressi", "Edy",    DC_FAMILY_CRESSI_EDY, 0x08},
