--- conflicted
+++ resolved
@@ -220,13 +220,9 @@
 	{"Aqualung", "i450T",               DC_FAMILY_OCEANIC_ATOM2, 0x4641, DC_TRANSPORT_SERIAL, NULL},
 	{"Aqualung", "i550",                DC_FAMILY_OCEANIC_ATOM2, 0x4642, DC_TRANSPORT_SERIAL, NULL},
 	{"Aqualung", "i200",                DC_FAMILY_OCEANIC_ATOM2, 0x4646, DC_TRANSPORT_SERIAL, NULL},
-	{"Aqualung", "i300C",               DC_FAMILY_OCEANIC_ATOM2, 0x4648, DC_TRANSPORT_SERIAL, NULL},
+	{"Aqualung", "i300C",               DC_FAMILY_OCEANIC_ATOM2, 0x4648, DC_TRANSPORT_SERIAL | DC_TRANSPORT_BLE, NULL},
 	{"Aqualung", "i100",                DC_FAMILY_OCEANIC_ATOM2, 0x464E, DC_TRANSPORT_SERIAL, NULL},
-<<<<<<< HEAD
 	{"Aqualung", "i770R",               DC_FAMILY_OCEANIC_ATOM2, 0x4651, DC_TRANSPORT_SERIAL | DC_TRANSPORT_BLE, NULL},
-=======
-	{"Aqualung", "i770R",               DC_FAMILY_OCEANIC_ATOM2, 0x4651, DC_TRANSPORT_SERIAL, NULL},
->>>>>>> 43303ead
 	/* Mares Nemo */
 	{"Mares", "Nemo",         DC_FAMILY_MARES_NEMO, 0, DC_TRANSPORT_SERIAL, NULL},
 	{"Mares", "Nemo Steel",   DC_FAMILY_MARES_NEMO, 0, DC_TRANSPORT_SERIAL, NULL},
