/*
 * libdivecomputer
 *
 * Copyright (C) 2012 Jef Driesen
 *
 * This library is free software; you can redistribute it and/or
 * modify it under the terms of the GNU Lesser General Public
 * License as published by the Free Software Foundation; either
 * version 2.1 of the License, or (at your option) any later version.
 *
 * This library is distributed in the hope that it will be useful,
 * but WITHOUT ANY WARRANTY; without even the implied warranty of
 * MERCHANTABILITY or FITNESS FOR A PARTICULAR PURPOSE.  See the GNU
 * Lesser General Public License for more details.
 *
 * You should have received a copy of the GNU Lesser General Public
 * License along with this library; if not, write to the Free Software
 * Foundation, Inc., 51 Franklin Street, Fifth Floor, Boston,
 * MA 02110-1301 USA
 */

#include <stddef.h>
#include <stdlib.h>
#include <string.h>

#include "descriptor-private.h"
#include "iterator-private.h"
#include "platform.h"

#define C_ARRAY_SIZE(array) (sizeof (array) / sizeof *(array))
#define C_ARRAY_ITEMSIZE(array) (sizeof *(array))

#define DC_FILTER_INTERNAL(key, values, isnullterminated, match) \
	dc_filter_internal( \
		key, \
		values, \
		C_ARRAY_SIZE(values) - isnullterminated, \
		C_ARRAY_ITEMSIZE(values), \
		match, \
		NULL, NULL, 0)

#define DC_FILTER_INTERNAL_WITH_PARAMS(key, values, isnullterminated, match, params_dst, params_src) \
	dc_filter_internal( \
		key, \
		values, \
		C_ARRAY_SIZE(values) - isnullterminated, \
		C_ARRAY_ITEMSIZE(values), \
		match, \
		params_dst, params_src, sizeof *(params_src))

typedef int (*dc_match_t)(const void *, const void *);

typedef int (*dc_filter_t) (dc_transport_t transport, const void *userdata, void *params);

static int dc_filter_uwatec (dc_transport_t transport, const void *userdata, void *params);
static int dc_filter_suunto (dc_transport_t transport, const void *userdata, void *params);
static int dc_filter_shearwater (dc_transport_t transport, const void *userdata, void *params);
static int dc_filter_hw (dc_transport_t transport, const void *userdata, void *params);
static int dc_filter_tecdiving (dc_transport_t transport, const void *userdata, void *params);
static int dc_filter_mares (dc_transport_t transport, const void *userdata, void *params);
static int dc_filter_divesystem (dc_transport_t transport, const void *userdata, void *params);
static int dc_filter_oceanic (dc_transport_t transport, const void *userdata, void *params);
static int dc_filter_mclean (dc_transport_t transport, const void *userdata, void *params);
static int dc_filter_atomic (dc_transport_t transport, const void *userdata, void *params);
static int dc_filter_deepsix (dc_transport_t transport, const void *userdata, void *params);

// Not merged upstream yet
static int dc_filter_garmin (dc_transport_t transport, const void *userdata, void *params);
static int dc_filter_deepblu (dc_transport_t transport, const void *userdata, void *params);
static int dc_filter_oceans(dc_transport_t transport, const void *userdata, void *params);

static dc_status_t dc_descriptor_iterator_next (dc_iterator_t *iterator, void *item);

struct dc_descriptor_t {
	const char *vendor;
	const char *product;
	dc_family_t type;
	unsigned int model;
	unsigned int transports;
	dc_filter_t filter;
};

typedef struct dc_descriptor_iterator_t {
	dc_iterator_t base;
	size_t current;
} dc_descriptor_iterator_t;

static const dc_iterator_vtable_t dc_descriptor_iterator_vtable = {
	sizeof(dc_descriptor_iterator_t),
	dc_descriptor_iterator_next,
	NULL,
};

/*
 * The model numbers in the table are the actual model numbers reported by the
 * device. For devices where there is no model number available (or known), an
 * artifical number (starting at zero) is assigned.  If the model number isn't
 * actually used to identify individual models, identical values are assigned.
 */

static const dc_descriptor_t g_descriptors[] = {
	/* Suunto Solution */
	{"Suunto", "Solution", DC_FAMILY_SUUNTO_SOLUTION, 0, DC_TRANSPORT_SERIAL, NULL},
	/* Suunto Eon */
	{"Suunto", "Eon",             DC_FAMILY_SUUNTO_EON, 0, DC_TRANSPORT_SERIAL, NULL},
	{"Suunto", "Solution Alpha",  DC_FAMILY_SUUNTO_EON, 0, DC_TRANSPORT_SERIAL, NULL},
	{"Suunto", "Solution Nitrox", DC_FAMILY_SUUNTO_EON, 0, DC_TRANSPORT_SERIAL, NULL},
	/* Suunto Vyper */
	{"Suunto", "Spyder",   DC_FAMILY_SUUNTO_VYPER, 0x01, DC_TRANSPORT_SERIAL, NULL},
	{"Suunto", "Stinger",  DC_FAMILY_SUUNTO_VYPER, 0x03, DC_TRANSPORT_SERIAL, NULL},
	{"Suunto", "Mosquito", DC_FAMILY_SUUNTO_VYPER, 0x04, DC_TRANSPORT_SERIAL, NULL},
	{"Suunto", "D3",       DC_FAMILY_SUUNTO_VYPER, 0x05, DC_TRANSPORT_SERIAL, NULL},
	{"Suunto", "Vyper",    DC_FAMILY_SUUNTO_VYPER, 0x0A, DC_TRANSPORT_SERIAL, NULL},
	{"Suunto", "Vytec",    DC_FAMILY_SUUNTO_VYPER, 0X0B, DC_TRANSPORT_SERIAL, NULL},
	{"Suunto", "Cobra",    DC_FAMILY_SUUNTO_VYPER, 0X0C, DC_TRANSPORT_SERIAL, NULL},
	{"Suunto", "Gekko",    DC_FAMILY_SUUNTO_VYPER, 0X0D, DC_TRANSPORT_SERIAL, NULL},
	{"Suunto", "Zoop",     DC_FAMILY_SUUNTO_VYPER, 0x16, DC_TRANSPORT_SERIAL, NULL},
	/* Suunto Vyper 2 */
	{"Suunto", "Vyper 2",   DC_FAMILY_SUUNTO_VYPER2, 0x10, DC_TRANSPORT_SERIAL, NULL},
	{"Suunto", "Cobra 2",   DC_FAMILY_SUUNTO_VYPER2, 0x11, DC_TRANSPORT_SERIAL, NULL},
	{"Suunto", "Vyper Air", DC_FAMILY_SUUNTO_VYPER2, 0x13, DC_TRANSPORT_SERIAL, NULL},
	{"Suunto", "Cobra 3",   DC_FAMILY_SUUNTO_VYPER2, 0x14, DC_TRANSPORT_SERIAL, NULL},
	{"Suunto", "HelO2",     DC_FAMILY_SUUNTO_VYPER2, 0x15, DC_TRANSPORT_SERIAL, NULL},
	/* Suunto D9 */
	{"Suunto", "D9",         DC_FAMILY_SUUNTO_D9, 0x0E, DC_TRANSPORT_SERIAL, NULL},
	{"Suunto", "D6",         DC_FAMILY_SUUNTO_D9, 0x0F, DC_TRANSPORT_SERIAL, NULL},
	{"Suunto", "D4",         DC_FAMILY_SUUNTO_D9, 0x12, DC_TRANSPORT_SERIAL, NULL},
	{"Suunto", "D4i",        DC_FAMILY_SUUNTO_D9, 0x19, DC_TRANSPORT_SERIAL, NULL},
	{"Suunto", "D6i",        DC_FAMILY_SUUNTO_D9, 0x1A, DC_TRANSPORT_SERIAL, NULL},
	{"Suunto", "D9tx",       DC_FAMILY_SUUNTO_D9, 0x1B, DC_TRANSPORT_SERIAL, NULL},
	{"Suunto", "DX",         DC_FAMILY_SUUNTO_D9, 0x1C, DC_TRANSPORT_SERIAL, NULL},
	{"Suunto", "Vyper Novo", DC_FAMILY_SUUNTO_D9, 0x1D, DC_TRANSPORT_SERIAL, NULL},
	{"Suunto", "Zoop Novo",  DC_FAMILY_SUUNTO_D9, 0x1E, DC_TRANSPORT_SERIAL, NULL},
	{"Suunto", "Zoop Novo",  DC_FAMILY_SUUNTO_D9, 0x1F, DC_TRANSPORT_SERIAL, NULL},
	{"Suunto", "D4f",        DC_FAMILY_SUUNTO_D9, 0x20, DC_TRANSPORT_SERIAL, NULL},
	/* Suunto EON Steel */
	{"Suunto", "EON Steel",       DC_FAMILY_SUUNTO_EONSTEEL, 0, DC_TRANSPORT_USBHID | DC_TRANSPORT_BLE, dc_filter_suunto},
	{"Suunto", "EON Core",        DC_FAMILY_SUUNTO_EONSTEEL, 1, DC_TRANSPORT_USBHID | DC_TRANSPORT_BLE, dc_filter_suunto},
	{"Suunto", "D5",              DC_FAMILY_SUUNTO_EONSTEEL, 2, DC_TRANSPORT_USBHID | DC_TRANSPORT_BLE, dc_filter_suunto},
	{"Suunto", "EON Steel Black", DC_FAMILY_SUUNTO_EONSTEEL, 3, DC_TRANSPORT_USBHID | DC_TRANSPORT_BLE, dc_filter_suunto},
	/* Uwatec Aladin */
	{"Uwatec", "Aladin Air Twin",     DC_FAMILY_UWATEC_ALADIN, 0x1C, DC_TRANSPORT_SERIAL, NULL},
	{"Uwatec", "Aladin Sport Plus",   DC_FAMILY_UWATEC_ALADIN, 0x3E, DC_TRANSPORT_SERIAL, NULL},
	{"Uwatec", "Aladin Pro",          DC_FAMILY_UWATEC_ALADIN, 0x3F, DC_TRANSPORT_SERIAL, NULL},
	{"Uwatec", "Aladin Air Z",        DC_FAMILY_UWATEC_ALADIN, 0x44, DC_TRANSPORT_SERIAL, NULL},
	{"Uwatec", "Aladin Air Z O2",     DC_FAMILY_UWATEC_ALADIN, 0xA4, DC_TRANSPORT_SERIAL, NULL},
	{"Uwatec", "Aladin Air Z Nitrox", DC_FAMILY_UWATEC_ALADIN, 0xF4, DC_TRANSPORT_SERIAL, NULL},
	{"Uwatec", "Aladin Pro Ultra",    DC_FAMILY_UWATEC_ALADIN, 0xFF, DC_TRANSPORT_SERIAL, NULL},
	/* Uwatec Memomouse */
	{"Uwatec", "Memomouse", DC_FAMILY_UWATEC_MEMOMOUSE, 0, DC_TRANSPORT_SERIAL, NULL},
	/* Uwatec Smart */
	{"Uwatec",   "Smart Pro",           DC_FAMILY_UWATEC_SMART, 0x10, DC_TRANSPORT_IRDA, dc_filter_uwatec},
	{"Uwatec",   "Galileo Sol",         DC_FAMILY_UWATEC_SMART, 0x11, DC_TRANSPORT_IRDA, dc_filter_uwatec},
	{"Uwatec",   "Galileo Luna",        DC_FAMILY_UWATEC_SMART, 0x11, DC_TRANSPORT_IRDA, dc_filter_uwatec},
	{"Uwatec",   "Galileo Terra",       DC_FAMILY_UWATEC_SMART, 0x11, DC_TRANSPORT_IRDA, dc_filter_uwatec},
	{"Uwatec",   "Aladin Tec",          DC_FAMILY_UWATEC_SMART, 0x12, DC_TRANSPORT_IRDA, dc_filter_uwatec},
	{"Uwatec",   "Aladin Prime",        DC_FAMILY_UWATEC_SMART, 0x12, DC_TRANSPORT_IRDA, dc_filter_uwatec},
	{"Uwatec",   "Aladin Tec 2G",       DC_FAMILY_UWATEC_SMART, 0x13, DC_TRANSPORT_IRDA, dc_filter_uwatec},
	{"Uwatec",   "Aladin 2G",           DC_FAMILY_UWATEC_SMART, 0x13, DC_TRANSPORT_IRDA, dc_filter_uwatec},
	{"Subgear",  "XP-10",               DC_FAMILY_UWATEC_SMART, 0x13, DC_TRANSPORT_IRDA, dc_filter_uwatec},
	{"Uwatec",   "Smart Com",           DC_FAMILY_UWATEC_SMART, 0x14, DC_TRANSPORT_IRDA, dc_filter_uwatec},
	{"Uwatec",   "Aladin 2G",           DC_FAMILY_UWATEC_SMART, 0x15, DC_TRANSPORT_IRDA, dc_filter_uwatec},
	{"Uwatec",   "Aladin Tec 3G",       DC_FAMILY_UWATEC_SMART, 0x15, DC_TRANSPORT_IRDA, dc_filter_uwatec},
	{"Uwatec",   "Aladin Sport",        DC_FAMILY_UWATEC_SMART, 0x15, DC_TRANSPORT_IRDA, dc_filter_uwatec},
	{"Subgear",  "XP-3G",               DC_FAMILY_UWATEC_SMART, 0x15, DC_TRANSPORT_IRDA, dc_filter_uwatec},
	{"Scubapro", "Aladin Sport Matrix", DC_FAMILY_UWATEC_SMART, 0x17, DC_TRANSPORT_BLE, dc_filter_uwatec},
	{"Scubapro", "Aladin H Matrix",     DC_FAMILY_UWATEC_SMART, 0x17, DC_TRANSPORT_BLE, dc_filter_uwatec},
	{"Uwatec",   "Smart Tec",           DC_FAMILY_UWATEC_SMART, 0x18, DC_TRANSPORT_IRDA, dc_filter_uwatec},
	{"Uwatec",   "Galileo Trimix",      DC_FAMILY_UWATEC_SMART, 0x19, DC_TRANSPORT_IRDA, dc_filter_uwatec},
	{"Uwatec",   "Smart Z",             DC_FAMILY_UWATEC_SMART, 0x1C, DC_TRANSPORT_IRDA, dc_filter_uwatec},
	{"Subgear",  "XP Air",              DC_FAMILY_UWATEC_SMART, 0x1C, DC_TRANSPORT_IRDA, dc_filter_uwatec},
	{"Scubapro", "Meridian",            DC_FAMILY_UWATEC_SMART, 0x20, DC_TRANSPORT_SERIAL, NULL},
	{"Scubapro", "Mantis",              DC_FAMILY_UWATEC_SMART, 0x20, DC_TRANSPORT_SERIAL, NULL},
	{"Scubapro", "Aladin Square",       DC_FAMILY_UWATEC_SMART, 0x22, DC_TRANSPORT_USBHID, dc_filter_uwatec},
	{"Scubapro", "Chromis",             DC_FAMILY_UWATEC_SMART, 0x24, DC_TRANSPORT_SERIAL, NULL},
	{"Scubapro", "Aladin A1",           DC_FAMILY_UWATEC_SMART, 0x25, DC_TRANSPORT_BLE, dc_filter_uwatec},
	{"Scubapro", "Mantis 2",            DC_FAMILY_UWATEC_SMART, 0x26, DC_TRANSPORT_SERIAL, NULL},
	{"Scubapro", "Aladin A2",           DC_FAMILY_UWATEC_SMART, 0x28, DC_TRANSPORT_BLE, dc_filter_uwatec},
	{"Scubapro", "G2",                  DC_FAMILY_UWATEC_SMART, 0x32, DC_TRANSPORT_USBHID | DC_TRANSPORT_BLE, dc_filter_uwatec},
	{"Scubapro", "G2 Console",          DC_FAMILY_UWATEC_SMART, 0x32, DC_TRANSPORT_USBHID | DC_TRANSPORT_BLE, dc_filter_uwatec},
	{"Scubapro", "G2 HUD",              DC_FAMILY_UWATEC_SMART, 0x42, DC_TRANSPORT_USBHID | DC_TRANSPORT_BLE, dc_filter_uwatec},
	/* Reefnet */
	{"Reefnet", "Sensus",       DC_FAMILY_REEFNET_SENSUS, 1, DC_TRANSPORT_SERIAL, NULL},
	{"Reefnet", "Sensus Pro",   DC_FAMILY_REEFNET_SENSUSPRO, 2, DC_TRANSPORT_SERIAL, NULL},
	{"Reefnet", "Sensus Ultra", DC_FAMILY_REEFNET_SENSUSULTRA, 3, DC_TRANSPORT_SERIAL, NULL},
	/* Oceanic VT Pro */
	{"Aeris",    "500 AI",     DC_FAMILY_OCEANIC_VTPRO, 0x4151, DC_TRANSPORT_SERIAL, NULL},
	{"Oceanic",  "Versa Pro",  DC_FAMILY_OCEANIC_VTPRO, 0x4155, DC_TRANSPORT_SERIAL, NULL},
	{"Aeris",    "Atmos 2",    DC_FAMILY_OCEANIC_VTPRO, 0x4158, DC_TRANSPORT_SERIAL, NULL},
	{"Oceanic",  "Pro Plus 2", DC_FAMILY_OCEANIC_VTPRO, 0x4159, DC_TRANSPORT_SERIAL, NULL},
	{"Aeris",    "Atmos AI",   DC_FAMILY_OCEANIC_VTPRO, 0x4244, DC_TRANSPORT_SERIAL, NULL},
	{"Oceanic",  "VT Pro",     DC_FAMILY_OCEANIC_VTPRO, 0x4245, DC_TRANSPORT_SERIAL, NULL},
	{"Sherwood", "Wisdom",     DC_FAMILY_OCEANIC_VTPRO, 0x4246, DC_TRANSPORT_SERIAL, NULL},
	{"Aeris",    "Elite",      DC_FAMILY_OCEANIC_VTPRO, 0x424F, DC_TRANSPORT_SERIAL, NULL},
	/* Oceanic Veo 250 */
	{"Genesis", "React Pro", DC_FAMILY_OCEANIC_VEO250, 0x4247, DC_TRANSPORT_SERIAL, NULL},
	{"Oceanic", "Veo 200",   DC_FAMILY_OCEANIC_VEO250, 0x424B, DC_TRANSPORT_SERIAL, NULL},
	{"Oceanic", "Veo 250",   DC_FAMILY_OCEANIC_VEO250, 0x424C, DC_TRANSPORT_SERIAL, NULL},
	{"Seemann", "XP5",       DC_FAMILY_OCEANIC_VEO250, 0x4251, DC_TRANSPORT_SERIAL, NULL},
	{"Oceanic", "Veo 180",   DC_FAMILY_OCEANIC_VEO250, 0x4252, DC_TRANSPORT_SERIAL, NULL},
	{"Aeris",   "XR-2",      DC_FAMILY_OCEANIC_VEO250, 0x4255, DC_TRANSPORT_SERIAL, NULL},
	{"Sherwood", "Insight",  DC_FAMILY_OCEANIC_VEO250, 0x425A, DC_TRANSPORT_SERIAL, NULL},
	{"Hollis",  "DG02",      DC_FAMILY_OCEANIC_VEO250, 0x4352, DC_TRANSPORT_SERIAL, NULL},
	/* Oceanic Atom 2.0 */
	{"Oceanic",  "Atom 1.0",            DC_FAMILY_OCEANIC_ATOM2, 0x4250, DC_TRANSPORT_SERIAL, NULL},
	{"Aeris",    "Epic",                DC_FAMILY_OCEANIC_ATOM2, 0x4257, DC_TRANSPORT_SERIAL, NULL},
	{"Oceanic",  "VT3",                 DC_FAMILY_OCEANIC_ATOM2, 0x4258, DC_TRANSPORT_SERIAL, NULL},
	{"Aeris",    "Elite T3",            DC_FAMILY_OCEANIC_ATOM2, 0x4259, DC_TRANSPORT_SERIAL, NULL},
	{"Oceanic",  "Atom 2.0",            DC_FAMILY_OCEANIC_ATOM2, 0x4342, DC_TRANSPORT_SERIAL, NULL},
	{"Oceanic",  "Geo",                 DC_FAMILY_OCEANIC_ATOM2, 0x4344, DC_TRANSPORT_SERIAL, NULL},
	{"Aeris",    "Manta",               DC_FAMILY_OCEANIC_ATOM2, 0x4345, DC_TRANSPORT_SERIAL, NULL},
	{"Aeris",    "XR-1 NX",             DC_FAMILY_OCEANIC_ATOM2, 0x4346, DC_TRANSPORT_SERIAL, NULL},
	{"Oceanic",  "Datamask",            DC_FAMILY_OCEANIC_ATOM2, 0x4347, DC_TRANSPORT_SERIAL, NULL},
	{"Aeris",    "Compumask",           DC_FAMILY_OCEANIC_ATOM2, 0x4348, DC_TRANSPORT_SERIAL, NULL},
	{"Aeris",    "F10",                 DC_FAMILY_OCEANIC_ATOM2, 0x434D, DC_TRANSPORT_SERIAL, NULL},
	{"Oceanic",  "OC1",                 DC_FAMILY_OCEANIC_ATOM2, 0x434E, DC_TRANSPORT_SERIAL, NULL},
	{"Sherwood", "Wisdom 2",            DC_FAMILY_OCEANIC_ATOM2, 0x4350, DC_TRANSPORT_SERIAL, NULL},
	{"Sherwood", "Insight 2",           DC_FAMILY_OCEANIC_ATOM2, 0x4353, DC_TRANSPORT_SERIAL, NULL},
	{"Genesis",  "React Pro White",     DC_FAMILY_OCEANIC_ATOM2, 0x4354, DC_TRANSPORT_SERIAL, NULL},
	{"Tusa",     "Element II (IQ-750)", DC_FAMILY_OCEANIC_ATOM2, 0x4357, DC_TRANSPORT_SERIAL, NULL},
	{"Oceanic",  "Veo 1.0",             DC_FAMILY_OCEANIC_ATOM2, 0x4358, DC_TRANSPORT_SERIAL, NULL},
	{"Oceanic",  "Veo 2.0",             DC_FAMILY_OCEANIC_ATOM2, 0x4359, DC_TRANSPORT_SERIAL, NULL},
	{"Oceanic",  "Veo 3.0",             DC_FAMILY_OCEANIC_ATOM2, 0x435A, DC_TRANSPORT_SERIAL, NULL},
	{"Tusa",     "Zen (IQ-900)",        DC_FAMILY_OCEANIC_ATOM2, 0x4441, DC_TRANSPORT_SERIAL, NULL},
	{"Tusa",     "Zen Air (IQ-950)",    DC_FAMILY_OCEANIC_ATOM2, 0x4442, DC_TRANSPORT_SERIAL, NULL},
	{"Aeris",    "Atmos AI 2",          DC_FAMILY_OCEANIC_ATOM2, 0x4443, DC_TRANSPORT_SERIAL, NULL},
	{"Oceanic",  "Pro Plus 2.1",        DC_FAMILY_OCEANIC_ATOM2, 0x4444, DC_TRANSPORT_SERIAL, NULL},
	{"Oceanic",  "Geo 2.0",             DC_FAMILY_OCEANIC_ATOM2, 0x4446, DC_TRANSPORT_SERIAL, NULL},
	{"Oceanic",  "VT4",                 DC_FAMILY_OCEANIC_ATOM2, 0x4447, DC_TRANSPORT_SERIAL, NULL},
	{"Oceanic",  "OC1",                 DC_FAMILY_OCEANIC_ATOM2, 0x4449, DC_TRANSPORT_SERIAL, NULL},
	{"Beuchat",  "Voyager 2G",          DC_FAMILY_OCEANIC_ATOM2, 0x444B, DC_TRANSPORT_SERIAL, NULL},
	{"Oceanic",  "Atom 3.0",            DC_FAMILY_OCEANIC_ATOM2, 0x444C, DC_TRANSPORT_SERIAL, NULL},
	{"Hollis",   "DG03",                DC_FAMILY_OCEANIC_ATOM2, 0x444D, DC_TRANSPORT_SERIAL, NULL},
	{"Oceanic",  "OCS",                 DC_FAMILY_OCEANIC_ATOM2, 0x4450, DC_TRANSPORT_SERIAL, NULL},
	{"Oceanic",  "OC1",                 DC_FAMILY_OCEANIC_ATOM2, 0x4451, DC_TRANSPORT_SERIAL, NULL},
	{"Oceanic",  "VT 4.1",              DC_FAMILY_OCEANIC_ATOM2, 0x4452, DC_TRANSPORT_SERIAL, NULL},
	{"Aeris",    "Epic",                DC_FAMILY_OCEANIC_ATOM2, 0x4453, DC_TRANSPORT_SERIAL, NULL},
	{"Aeris",    "Elite T3",            DC_FAMILY_OCEANIC_ATOM2, 0x4455, DC_TRANSPORT_SERIAL, NULL},
	{"Oceanic",  "Atom 3.1",            DC_FAMILY_OCEANIC_ATOM2, 0x4456, DC_TRANSPORT_SERIAL, NULL},
	{"Aeris",    "A300 AI",             DC_FAMILY_OCEANIC_ATOM2, 0x4457, DC_TRANSPORT_SERIAL, NULL},
	{"Sherwood", "Wisdom 3",            DC_FAMILY_OCEANIC_ATOM2, 0x4458, DC_TRANSPORT_SERIAL, NULL},
	{"Aeris",    "A300",                DC_FAMILY_OCEANIC_ATOM2, 0x445A, DC_TRANSPORT_SERIAL, NULL},
	{"Hollis",   "TX1",                 DC_FAMILY_OCEANIC_ATOM2, 0x4542, DC_TRANSPORT_SERIAL, NULL},
	{"Beuchat",  "Mundial 2",           DC_FAMILY_OCEANIC_ATOM2, 0x4543, DC_TRANSPORT_SERIAL, NULL},
	{"Sherwood", "Amphos",              DC_FAMILY_OCEANIC_ATOM2, 0x4545, DC_TRANSPORT_SERIAL, NULL},
	{"Sherwood", "Amphos Air",          DC_FAMILY_OCEANIC_ATOM2, 0x4546, DC_TRANSPORT_SERIAL, NULL},
	{"Oceanic",  "Pro Plus 3",          DC_FAMILY_OCEANIC_ATOM2, 0x4548, DC_TRANSPORT_SERIAL, NULL},
	{"Aeris",    "F11",                 DC_FAMILY_OCEANIC_ATOM2, 0x4549, DC_TRANSPORT_SERIAL, NULL},
	{"Oceanic",  "OCi",                 DC_FAMILY_OCEANIC_ATOM2, 0x454B, DC_TRANSPORT_SERIAL, NULL},
	{"Aeris",    "A300CS",              DC_FAMILY_OCEANIC_ATOM2, 0x454C, DC_TRANSPORT_SERIAL, NULL},
	{"Tusa",     "Talis",               DC_FAMILY_OCEANIC_ATOM2, 0x454E, DC_TRANSPORT_SERIAL, NULL},
	{"Beuchat",  "Mundial 3",           DC_FAMILY_OCEANIC_ATOM2, 0x4550, DC_TRANSPORT_SERIAL, NULL},
	{"Oceanic",  "Pro Plus X",          DC_FAMILY_OCEANIC_ATOM2, 0x4552, DC_TRANSPORT_SERIAL | DC_TRANSPORT_BLE, dc_filter_oceanic},
	{"Oceanic",  "F10",                 DC_FAMILY_OCEANIC_ATOM2, 0x4553, DC_TRANSPORT_SERIAL, NULL},
	{"Oceanic",  "F11",                 DC_FAMILY_OCEANIC_ATOM2, 0x4554, DC_TRANSPORT_SERIAL, NULL},
	{"Subgear",  "XP-Air",              DC_FAMILY_OCEANIC_ATOM2, 0x4555, DC_TRANSPORT_SERIAL, NULL},
	{"Sherwood", "Vision",              DC_FAMILY_OCEANIC_ATOM2, 0x4556, DC_TRANSPORT_SERIAL, NULL},
	{"Oceanic",  "VTX",                 DC_FAMILY_OCEANIC_ATOM2, 0x4557, DC_TRANSPORT_SERIAL, NULL},
	{"Aqualung", "i300",                DC_FAMILY_OCEANIC_ATOM2, 0x4559, DC_TRANSPORT_SERIAL, NULL},
	{"Aqualung", "i750TC",              DC_FAMILY_OCEANIC_ATOM2, 0x455A, DC_TRANSPORT_SERIAL | DC_TRANSPORT_BLUETOOTH | DC_TRANSPORT_BLE, dc_filter_oceanic},
	{"Aqualung", "i450T",               DC_FAMILY_OCEANIC_ATOM2, 0x4641, DC_TRANSPORT_SERIAL, NULL},
	{"Aqualung", "i550",                DC_FAMILY_OCEANIC_ATOM2, 0x4642, DC_TRANSPORT_SERIAL, NULL},
	{"Aqualung", "i200",                DC_FAMILY_OCEANIC_ATOM2, 0x4646, DC_TRANSPORT_SERIAL, NULL},
	{"Sherwood", "Sage",                DC_FAMILY_OCEANIC_ATOM2, 0x4647, DC_TRANSPORT_SERIAL | DC_TRANSPORT_BLE, dc_filter_oceanic},
	{"Aqualung", "i300C",               DC_FAMILY_OCEANIC_ATOM2, 0x4648, DC_TRANSPORT_SERIAL | DC_TRANSPORT_BLE, dc_filter_oceanic},
	{"Aqualung", "i200C",               DC_FAMILY_OCEANIC_ATOM2, 0x4649, DC_TRANSPORT_SERIAL | DC_TRANSPORT_BLE, dc_filter_oceanic},
	{"Aqualung", "i100",                DC_FAMILY_OCEANIC_ATOM2, 0x464E, DC_TRANSPORT_SERIAL, NULL},
	{"Aqualung", "i770R",               DC_FAMILY_OCEANIC_ATOM2, 0x4651, DC_TRANSPORT_SERIAL | DC_TRANSPORT_BLE, dc_filter_oceanic},
	{"Aqualung", "i550C",               DC_FAMILY_OCEANIC_ATOM2, 0x4652, DC_TRANSPORT_SERIAL | DC_TRANSPORT_BLE, dc_filter_oceanic},
	{"Oceanic",  "Geo 4.0",             DC_FAMILY_OCEANIC_ATOM2, 0x4653, DC_TRANSPORT_SERIAL | DC_TRANSPORT_BLE, dc_filter_oceanic},
	{"Oceanic",  "Veo 4.0",             DC_FAMILY_OCEANIC_ATOM2, 0x4654, DC_TRANSPORT_SERIAL | DC_TRANSPORT_BLE, dc_filter_oceanic},
	{"Sherwood", "Wisdom 4",            DC_FAMILY_OCEANIC_ATOM2, 0x4655, DC_TRANSPORT_SERIAL | DC_TRANSPORT_BLE, dc_filter_oceanic},
	{"Oceanic",  "Pro Plus 4",          DC_FAMILY_OCEANIC_ATOM2, 0x4656, DC_TRANSPORT_SERIAL | DC_TRANSPORT_BLE, dc_filter_oceanic},
	{"Sherwood", "Amphos 2.0",          DC_FAMILY_OCEANIC_ATOM2, 0x4657, DC_TRANSPORT_SERIAL, NULL},
	{"Sherwood", "Beacon",              DC_FAMILY_OCEANIC_ATOM2, 0x4742, DC_TRANSPORT_SERIAL | DC_TRANSPORT_BLE, dc_filter_oceanic},
	{"Aqualung", "i470TC",              DC_FAMILY_OCEANIC_ATOM2, 0x4743, DC_TRANSPORT_SERIAL | DC_TRANSPORT_BLE, dc_filter_oceanic},
	/* Mares Nemo */
	{"Mares", "Nemo",         DC_FAMILY_MARES_NEMO, 0, DC_TRANSPORT_SERIAL, NULL},
	{"Mares", "Nemo Steel",   DC_FAMILY_MARES_NEMO, 0, DC_TRANSPORT_SERIAL, NULL},
	{"Mares", "Nemo Titanium",DC_FAMILY_MARES_NEMO, 0, DC_TRANSPORT_SERIAL, NULL},
	{"Mares", "Nemo Excel",   DC_FAMILY_MARES_NEMO, 17, DC_TRANSPORT_SERIAL, NULL},
	{"Mares", "Nemo Apneist", DC_FAMILY_MARES_NEMO, 18, DC_TRANSPORT_SERIAL, NULL},
	/* Mares Puck */
	{"Mares", "Puck",      DC_FAMILY_MARES_PUCK, 7, DC_TRANSPORT_SERIAL, NULL},
	{"Mares", "Puck Air",  DC_FAMILY_MARES_PUCK, 19, DC_TRANSPORT_SERIAL, NULL},
	{"Mares", "Nemo Air",  DC_FAMILY_MARES_PUCK, 4, DC_TRANSPORT_SERIAL, NULL},
	{"Mares", "Nemo Wide", DC_FAMILY_MARES_PUCK, 1, DC_TRANSPORT_SERIAL, NULL},
	/* Mares Darwin */
	{"Mares", "Darwin",     DC_FAMILY_MARES_DARWIN , 0, DC_TRANSPORT_SERIAL, NULL},
	{"Mares", "M1",         DC_FAMILY_MARES_DARWIN , 0, DC_TRANSPORT_SERIAL, NULL},
	{"Mares", "M2",         DC_FAMILY_MARES_DARWIN , 0, DC_TRANSPORT_SERIAL, NULL},
	{"Mares", "Darwin Air", DC_FAMILY_MARES_DARWIN , 1, DC_TRANSPORT_SERIAL, NULL},
	{"Mares", "Airlab",     DC_FAMILY_MARES_DARWIN , 1, DC_TRANSPORT_SERIAL, NULL},
	/* Mares Icon HD */
	{"Mares", "Matrix",            DC_FAMILY_MARES_ICONHD , 0x0F, DC_TRANSPORT_SERIAL, NULL},
	{"Mares", "Smart",             DC_FAMILY_MARES_ICONHD , 0x000010, DC_TRANSPORT_SERIAL | DC_TRANSPORT_BLE, dc_filter_mares},
	{"Mares", "Smart Apnea",       DC_FAMILY_MARES_ICONHD , 0x010010, DC_TRANSPORT_SERIAL | DC_TRANSPORT_BLE, dc_filter_mares},
	{"Mares", "Icon HD",           DC_FAMILY_MARES_ICONHD , 0x14, DC_TRANSPORT_SERIAL, NULL},
	{"Mares", "Icon HD Net Ready", DC_FAMILY_MARES_ICONHD , 0x15, DC_TRANSPORT_SERIAL, NULL},
	{"Mares", "Puck Pro",          DC_FAMILY_MARES_ICONHD , 0x18, DC_TRANSPORT_SERIAL | DC_TRANSPORT_BLE, dc_filter_mares},
	{"Mares", "Puck Pro +",        DC_FAMILY_MARES_ICONHD , 0x18, DC_TRANSPORT_SERIAL | DC_TRANSPORT_BLE, dc_filter_mares},
	{"Mares", "Nemo Wide 2",       DC_FAMILY_MARES_ICONHD , 0x19, DC_TRANSPORT_SERIAL, NULL},
	{"Mares", "Genius",            DC_FAMILY_MARES_ICONHD , 0x1C, DC_TRANSPORT_SERIAL | DC_TRANSPORT_BLE, dc_filter_mares},
	{"Mares", "Puck 2",            DC_FAMILY_MARES_ICONHD , 0x1F, DC_TRANSPORT_SERIAL, NULL},
	{"Mares", "Quad Air",          DC_FAMILY_MARES_ICONHD , 0x23, DC_TRANSPORT_SERIAL | DC_TRANSPORT_BLE, dc_filter_mares},
	{"Mares", "Smart Air",         DC_FAMILY_MARES_ICONHD , 0x24, DC_TRANSPORT_SERIAL | DC_TRANSPORT_BLE, dc_filter_mares},
	{"Mares", "Quad",              DC_FAMILY_MARES_ICONHD , 0x29, DC_TRANSPORT_SERIAL | DC_TRANSPORT_BLE, dc_filter_mares},
	{"Mares", "Horizon",           DC_FAMILY_MARES_ICONHD , 0x2C, DC_TRANSPORT_SERIAL, NULL},
	/* Heinrichs Weikamp */
	{"Heinrichs Weikamp", "OSTC",     DC_FAMILY_HW_OSTC, 0, DC_TRANSPORT_SERIAL, NULL},
	{"Heinrichs Weikamp", "OSTC Mk2", DC_FAMILY_HW_OSTC, 1, DC_TRANSPORT_SERIAL, NULL},
	{"Heinrichs Weikamp", "OSTC 2N",  DC_FAMILY_HW_OSTC, 2, DC_TRANSPORT_SERIAL, NULL},
	{"Heinrichs Weikamp", "OSTC 2C",  DC_FAMILY_HW_OSTC, 3, DC_TRANSPORT_SERIAL, NULL},
	{"Heinrichs Weikamp", "Frog",     DC_FAMILY_HW_FROG, 0, DC_TRANSPORT_SERIAL | DC_TRANSPORT_BLUETOOTH, dc_filter_hw},
	{"Heinrichs Weikamp", "OSTC 2",     DC_FAMILY_HW_OSTC3, 0x11, DC_TRANSPORT_SERIAL | DC_TRANSPORT_BLUETOOTH | DC_TRANSPORT_BLE, dc_filter_hw},
	{"Heinrichs Weikamp", "OSTC 2",     DC_FAMILY_HW_OSTC3, 0x13, DC_TRANSPORT_SERIAL | DC_TRANSPORT_BLUETOOTH | DC_TRANSPORT_BLE, dc_filter_hw},
	{"Heinrichs Weikamp", "OSTC 2",     DC_FAMILY_HW_OSTC3, 0x1B, DC_TRANSPORT_SERIAL | DC_TRANSPORT_BLUETOOTH | DC_TRANSPORT_BLE, dc_filter_hw},
	{"Heinrichs Weikamp", "OSTC 3",     DC_FAMILY_HW_OSTC3, 0x0A, DC_TRANSPORT_SERIAL, NULL},
	{"Heinrichs Weikamp", "OSTC Plus",  DC_FAMILY_HW_OSTC3, 0x13, DC_TRANSPORT_SERIAL | DC_TRANSPORT_BLUETOOTH | DC_TRANSPORT_BLE, dc_filter_hw},
	{"Heinrichs Weikamp", "OSTC Plus",  DC_FAMILY_HW_OSTC3, 0x1A, DC_TRANSPORT_SERIAL | DC_TRANSPORT_BLUETOOTH | DC_TRANSPORT_BLE, dc_filter_hw},
	{"Heinrichs Weikamp", "OSTC 4",     DC_FAMILY_HW_OSTC3, 0x3B, DC_TRANSPORT_SERIAL | DC_TRANSPORT_BLUETOOTH | DC_TRANSPORT_BLE, dc_filter_hw},
	{"Heinrichs Weikamp", "OSTC cR",    DC_FAMILY_HW_OSTC3, 0x05, DC_TRANSPORT_SERIAL, NULL},
	{"Heinrichs Weikamp", "OSTC cR",    DC_FAMILY_HW_OSTC3, 0x07, DC_TRANSPORT_SERIAL, NULL},
	{"Heinrichs Weikamp", "OSTC Sport", DC_FAMILY_HW_OSTC3, 0x12, DC_TRANSPORT_SERIAL | DC_TRANSPORT_BLUETOOTH | DC_TRANSPORT_BLE, dc_filter_hw},
	{"Heinrichs Weikamp", "OSTC Sport", DC_FAMILY_HW_OSTC3, 0x13, DC_TRANSPORT_SERIAL | DC_TRANSPORT_BLUETOOTH | DC_TRANSPORT_BLE, dc_filter_hw},
	{"Heinrichs Weikamp", "OSTC 2 TR",  DC_FAMILY_HW_OSTC3, 0x33, DC_TRANSPORT_SERIAL | DC_TRANSPORT_BLUETOOTH | DC_TRANSPORT_BLE, dc_filter_hw},
	/* Cressi Edy */
	{"Tusa",   "IQ-700", DC_FAMILY_CRESSI_EDY, 0x05, DC_TRANSPORT_SERIAL, NULL},
	{"Cressi", "Edy",    DC_FAMILY_CRESSI_EDY, 0x08, DC_TRANSPORT_SERIAL, NULL},
	/* Cressi Leonardo */
	{"Cressi", "Leonardo", DC_FAMILY_CRESSI_LEONARDO, 1, DC_TRANSPORT_SERIAL, NULL},
	{"Cressi", "Giotto",   DC_FAMILY_CRESSI_LEONARDO, 4, DC_TRANSPORT_SERIAL, NULL},
	{"Cressi", "Newton",   DC_FAMILY_CRESSI_LEONARDO, 5, DC_TRANSPORT_SERIAL, NULL},
	{"Cressi", "Drake",    DC_FAMILY_CRESSI_LEONARDO, 6, DC_TRANSPORT_SERIAL, NULL},
	/* Cressi Goa */
<<<<<<< HEAD
	{"Cressi", "Cartesio", DC_FAMILY_CRESSI_GOA, 1, DC_TRANSPORT_SERIAL | DC_TRANSPORT_BLE, NULL},
	{"Cressi", "Goa",      DC_FAMILY_CRESSI_GOA, 2, DC_TRANSPORT_SERIAL | DC_TRANSPORT_BLE, NULL},
=======
	{"Cressi", "Cartesio", DC_FAMILY_CRESSI_GOA, 1, DC_TRANSPORT_SERIAL, NULL},
	{"Cressi", "Goa",      DC_FAMILY_CRESSI_GOA, 2, DC_TRANSPORT_SERIAL, NULL},
	{"Cressi", "Michelangelo", DC_FAMILY_CRESSI_GOA, 5, DC_TRANSPORT_SERIAL, NULL},
>>>>>>> 4b4efb2c
	{"Cressi", "Neon",     DC_FAMILY_CRESSI_GOA, 9, DC_TRANSPORT_SERIAL, NULL},
	/* Zeagle N2iTiON3 */
	{"Zeagle",    "N2iTiON3",   DC_FAMILY_ZEAGLE_N2ITION3, 0, DC_TRANSPORT_SERIAL, NULL},
	{"Apeks",     "Quantum X",  DC_FAMILY_ZEAGLE_N2ITION3, 0, DC_TRANSPORT_SERIAL, NULL},
	{"Dive Rite", "NiTek Trio", DC_FAMILY_ZEAGLE_N2ITION3, 0, DC_TRANSPORT_SERIAL, NULL},
	{"Scubapro",  "XTender 5",  DC_FAMILY_ZEAGLE_N2ITION3, 0, DC_TRANSPORT_SERIAL, NULL},
	/* Atomic Aquatics Cobalt */
	{"Atomic Aquatics", "Cobalt",   DC_FAMILY_ATOMICS_COBALT, 0, DC_TRANSPORT_USB, dc_filter_atomic},
	{"Atomic Aquatics", "Cobalt 2", DC_FAMILY_ATOMICS_COBALT, 2, DC_TRANSPORT_USB, dc_filter_atomic},
	/* Shearwater Predator */
	{"Shearwater", "Predator", DC_FAMILY_SHEARWATER_PREDATOR, 2, DC_TRANSPORT_SERIAL | DC_TRANSPORT_BLUETOOTH, dc_filter_shearwater},
	/* Shearwater Petrel */
	{"Shearwater", "Petrel",    DC_FAMILY_SHEARWATER_PETREL, 3, DC_TRANSPORT_SERIAL | DC_TRANSPORT_BLUETOOTH, dc_filter_shearwater},
	{"Shearwater", "Petrel 2",  DC_FAMILY_SHEARWATER_PETREL, 3, DC_TRANSPORT_SERIAL | DC_TRANSPORT_BLUETOOTH | DC_TRANSPORT_BLE, dc_filter_shearwater},
	{"Shearwater", "Nerd",      DC_FAMILY_SHEARWATER_PETREL, 4, DC_TRANSPORT_SERIAL | DC_TRANSPORT_BLUETOOTH, dc_filter_shearwater},
	{"Shearwater", "Perdix",    DC_FAMILY_SHEARWATER_PETREL, 5, DC_TRANSPORT_SERIAL | DC_TRANSPORT_BLUETOOTH | DC_TRANSPORT_BLE, dc_filter_shearwater},
	{"Shearwater", "Perdix AI", DC_FAMILY_SHEARWATER_PETREL, 6, DC_TRANSPORT_BLE, dc_filter_shearwater},
	{"Shearwater", "Nerd 2",    DC_FAMILY_SHEARWATER_PETREL, 7, DC_TRANSPORT_BLE, dc_filter_shearwater},
	{"Shearwater", "Teric",     DC_FAMILY_SHEARWATER_PETREL, 8, DC_TRANSPORT_BLE, dc_filter_shearwater},
	{"Shearwater", "Peregrine", DC_FAMILY_SHEARWATER_PETREL, 9, DC_TRANSPORT_BLE, dc_filter_shearwater},
	/* Dive Rite NiTek Q */
	{"Dive Rite", "NiTek Q",   DC_FAMILY_DIVERITE_NITEKQ, 0, DC_TRANSPORT_SERIAL, NULL},
	/* Citizen Hyper Aqualand */
	{"Citizen", "Hyper Aqualand", DC_FAMILY_CITIZEN_AQUALAND, 0, DC_TRANSPORT_SERIAL, NULL},
	/* DiveSystem/Ratio iDive */
	{"DiveSystem", "Orca",          DC_FAMILY_DIVESYSTEM_IDIVE, 0x02, DC_TRANSPORT_SERIAL, NULL},
	{"DiveSystem", "iDive Pro",     DC_FAMILY_DIVESYSTEM_IDIVE, 0x03, DC_TRANSPORT_SERIAL, NULL},
	{"DiveSystem", "iDive DAN",     DC_FAMILY_DIVESYSTEM_IDIVE, 0x04, DC_TRANSPORT_SERIAL, NULL},
	{"DiveSystem", "iDive Tech",    DC_FAMILY_DIVESYSTEM_IDIVE, 0x05, DC_TRANSPORT_SERIAL, NULL},
	{"DiveSystem", "iDive Reb",     DC_FAMILY_DIVESYSTEM_IDIVE, 0x06, DC_TRANSPORT_SERIAL, NULL},
	{"DiveSystem", "iDive Stealth", DC_FAMILY_DIVESYSTEM_IDIVE, 0x07, DC_TRANSPORT_SERIAL, NULL},
	{"DiveSystem", "iDive Free",    DC_FAMILY_DIVESYSTEM_IDIVE, 0x08, DC_TRANSPORT_SERIAL, NULL},
	{"DiveSystem", "iDive Easy",    DC_FAMILY_DIVESYSTEM_IDIVE, 0x09, DC_TRANSPORT_SERIAL, NULL},
	{"DiveSystem", "iDive X3M",     DC_FAMILY_DIVESYSTEM_IDIVE, 0x0A, DC_TRANSPORT_SERIAL, NULL},
	{"DiveSystem", "iDive Deep",    DC_FAMILY_DIVESYSTEM_IDIVE, 0x0B, DC_TRANSPORT_SERIAL, NULL},
	{"Ratio",      "iX3M GPS Pro ", DC_FAMILY_DIVESYSTEM_IDIVE, 0x21, DC_TRANSPORT_SERIAL | DC_TRANSPORT_BLUETOOTH, dc_filter_divesystem},
	{"Ratio",      "iX3M GPS Easy", DC_FAMILY_DIVESYSTEM_IDIVE, 0x22, DC_TRANSPORT_SERIAL | DC_TRANSPORT_BLUETOOTH, dc_filter_divesystem},
	{"Ratio",      "iX3M GPS Deep", DC_FAMILY_DIVESYSTEM_IDIVE, 0x23, DC_TRANSPORT_SERIAL | DC_TRANSPORT_BLUETOOTH, dc_filter_divesystem},
	{"Ratio",      "iX3M GPS Tech+",DC_FAMILY_DIVESYSTEM_IDIVE, 0x24, DC_TRANSPORT_SERIAL | DC_TRANSPORT_BLUETOOTH, dc_filter_divesystem},
	{"Ratio",      "iX3M GPS Reb",  DC_FAMILY_DIVESYSTEM_IDIVE, 0x25, DC_TRANSPORT_SERIAL | DC_TRANSPORT_BLUETOOTH, dc_filter_divesystem},
	{"Ratio",      "iX3M GPS Fancy",DC_FAMILY_DIVESYSTEM_IDIVE, 0x26, DC_TRANSPORT_SERIAL | DC_TRANSPORT_BLUETOOTH, dc_filter_divesystem},
	{"Ratio",      "iX3M Pro Fancy",DC_FAMILY_DIVESYSTEM_IDIVE, 0x31, DC_TRANSPORT_SERIAL, NULL},
	{"Ratio",      "iX3M Pro Easy", DC_FAMILY_DIVESYSTEM_IDIVE, 0x32, DC_TRANSPORT_SERIAL, NULL},
	{"Ratio",      "iX3M Pro Pro",  DC_FAMILY_DIVESYSTEM_IDIVE, 0x33, DC_TRANSPORT_SERIAL, NULL},
	{"Ratio",      "iX3M Pro Deep", DC_FAMILY_DIVESYSTEM_IDIVE, 0x34, DC_TRANSPORT_SERIAL, NULL},
	{"Ratio",      "iX3M Pro Tech+",DC_FAMILY_DIVESYSTEM_IDIVE, 0x35, DC_TRANSPORT_SERIAL, NULL},
	{"Ratio",      "iX3M Pro Reb",  DC_FAMILY_DIVESYSTEM_IDIVE, 0x36, DC_TRANSPORT_SERIAL, NULL},
	{"Ratio",      "iDive Free",    DC_FAMILY_DIVESYSTEM_IDIVE, 0x40, DC_TRANSPORT_SERIAL, NULL},
	{"Ratio",      "iDive Fancy",   DC_FAMILY_DIVESYSTEM_IDIVE, 0x41, DC_TRANSPORT_SERIAL, NULL},
	{"Ratio",      "iDive Easy",    DC_FAMILY_DIVESYSTEM_IDIVE, 0x42, DC_TRANSPORT_SERIAL, NULL},
	{"Ratio",      "iDive Pro",     DC_FAMILY_DIVESYSTEM_IDIVE, 0x43, DC_TRANSPORT_SERIAL, NULL},
	{"Ratio",      "iDive Deep",    DC_FAMILY_DIVESYSTEM_IDIVE, 0x44, DC_TRANSPORT_SERIAL, NULL},
	{"Ratio",      "iDive Tech+",   DC_FAMILY_DIVESYSTEM_IDIVE, 0x45, DC_TRANSPORT_SERIAL, NULL},
	{"Ratio",      "iDive Reb",     DC_FAMILY_DIVESYSTEM_IDIVE, 0x46, DC_TRANSPORT_SERIAL, NULL},
	{"Ratio",      "iDive Color Free", DC_FAMILY_DIVESYSTEM_IDIVE, 0x50, DC_TRANSPORT_SERIAL, NULL},
	{"Ratio",      "iDive Color Fancy",DC_FAMILY_DIVESYSTEM_IDIVE, 0x51, DC_TRANSPORT_SERIAL, NULL},
	{"Ratio",      "iDive Color Easy", DC_FAMILY_DIVESYSTEM_IDIVE, 0x52, DC_TRANSPORT_SERIAL, NULL},
	{"Ratio",      "iDive Color Pro",  DC_FAMILY_DIVESYSTEM_IDIVE, 0x53, DC_TRANSPORT_SERIAL, NULL},
	{"Ratio",      "iDive Color Deep", DC_FAMILY_DIVESYSTEM_IDIVE, 0x54, DC_TRANSPORT_SERIAL, NULL},
	{"Ratio",      "iDive Color Tech+",DC_FAMILY_DIVESYSTEM_IDIVE, 0x55, DC_TRANSPORT_SERIAL, NULL},
	{"Ratio",      "iDive Color Reb",  DC_FAMILY_DIVESYSTEM_IDIVE, 0x56, DC_TRANSPORT_SERIAL, NULL},
	{"Ratio",      "iX3M 2021 GPS Fancy", DC_FAMILY_DIVESYSTEM_IDIVE, 0x60, DC_TRANSPORT_SERIAL | DC_TRANSPORT_BLE, dc_filter_divesystem},
	{"Ratio",      "iX3M 2021 GPS Easy",  DC_FAMILY_DIVESYSTEM_IDIVE, 0x61, DC_TRANSPORT_SERIAL | DC_TRANSPORT_BLE, dc_filter_divesystem},
	{"Ratio",      "iX3M 2021 GPS Pro ",  DC_FAMILY_DIVESYSTEM_IDIVE, 0x62, DC_TRANSPORT_SERIAL | DC_TRANSPORT_BLE, dc_filter_divesystem},
	{"Ratio",      "iX3M 2021 GPS Deep",  DC_FAMILY_DIVESYSTEM_IDIVE, 0x63, DC_TRANSPORT_SERIAL | DC_TRANSPORT_BLE, dc_filter_divesystem},
	{"Ratio",      "iX3M 2021 GPS Tech+", DC_FAMILY_DIVESYSTEM_IDIVE, 0x64, DC_TRANSPORT_SERIAL | DC_TRANSPORT_BLE, dc_filter_divesystem},
	{"Ratio",      "iX3M 2021 GPS Reb",   DC_FAMILY_DIVESYSTEM_IDIVE, 0x65, DC_TRANSPORT_SERIAL | DC_TRANSPORT_BLE, dc_filter_divesystem},
	{"Ratio",      "iX3M 2021 Pro Fancy", DC_FAMILY_DIVESYSTEM_IDIVE, 0x70, DC_TRANSPORT_SERIAL, NULL},
	{"Ratio",      "iX3M 2021 Pro Easy",  DC_FAMILY_DIVESYSTEM_IDIVE, 0x71, DC_TRANSPORT_SERIAL, NULL},
	{"Ratio",      "iX3M 2021 Pro Pro",   DC_FAMILY_DIVESYSTEM_IDIVE, 0x72, DC_TRANSPORT_SERIAL, NULL},
	{"Ratio",      "iX3M 2021 Pro Deep",  DC_FAMILY_DIVESYSTEM_IDIVE, 0x73, DC_TRANSPORT_SERIAL, NULL},
	{"Ratio",      "iX3M 2021 Pro Tech+", DC_FAMILY_DIVESYSTEM_IDIVE, 0x74, DC_TRANSPORT_SERIAL, NULL},
	{"Ratio",      "iX3M 2021 Pro Reb",   DC_FAMILY_DIVESYSTEM_IDIVE, 0x75, DC_TRANSPORT_SERIAL, NULL},
	{"Seac",       "Jack",          DC_FAMILY_DIVESYSTEM_IDIVE, 0x1000, DC_TRANSPORT_SERIAL, NULL},
	{"Seac",       "Guru",          DC_FAMILY_DIVESYSTEM_IDIVE, 0x1002, DC_TRANSPORT_SERIAL, NULL},
	/* Cochran Commander */
	{"Cochran", "Commander TM", DC_FAMILY_COCHRAN_COMMANDER, 0, DC_TRANSPORT_SERIAL, NULL},
	{"Cochran", "Commander I",  DC_FAMILY_COCHRAN_COMMANDER, 1, DC_TRANSPORT_SERIAL, NULL},
	{"Cochran", "Commander II", DC_FAMILY_COCHRAN_COMMANDER, 2, DC_TRANSPORT_SERIAL, NULL},
	{"Cochran", "EMC-14",       DC_FAMILY_COCHRAN_COMMANDER, 3, DC_TRANSPORT_SERIAL, NULL},
	{"Cochran", "EMC-16",       DC_FAMILY_COCHRAN_COMMANDER, 4, DC_TRANSPORT_SERIAL, NULL},
	{"Cochran", "EMC-20H",      DC_FAMILY_COCHRAN_COMMANDER, 5, DC_TRANSPORT_SERIAL, NULL},
	/* Tecdiving DiveComputer.eu */
	{"Tecdiving", "DiveComputer.eu", DC_FAMILY_TECDIVING_DIVECOMPUTEREU, 0, DC_TRANSPORT_SERIAL | DC_TRANSPORT_BLUETOOTH, dc_filter_tecdiving},
	/* McLean Extreme */
	{ "McLean", "Extreme", DC_FAMILY_MCLEAN_EXTREME, 0, DC_TRANSPORT_SERIAL | DC_TRANSPORT_BLUETOOTH | DC_TRANSPORT_BLE, dc_filter_mclean},
	/* Liquivision */
	{"Liquivision", "Xen",  DC_FAMILY_LIQUIVISION_LYNX, 0, DC_TRANSPORT_SERIAL, NULL},
	{"Liquivision", "Xeo",  DC_FAMILY_LIQUIVISION_LYNX, 1, DC_TRANSPORT_SERIAL, NULL},
	{"Liquivision", "Lynx", DC_FAMILY_LIQUIVISION_LYNX, 2, DC_TRANSPORT_SERIAL, NULL},
	{"Liquivision", "Kaon", DC_FAMILY_LIQUIVISION_LYNX, 3, DC_TRANSPORT_SERIAL, NULL},
	/* Sporasub */
	{"Sporasub", "SP2", DC_FAMILY_SPORASUB_SP2, 0, DC_TRANSPORT_SERIAL, NULL},
	/* Deep Six Excursion */
	{"Deep Six", "Excursion", DC_FAMILY_DEEPSIX_EXCURSION, 0, DC_TRANSPORT_BLE, dc_filter_deepsix},
	{"Crest",    "CR-4",      DC_FAMILY_DEEPSIX_EXCURSION, 0, DC_TRANSPORT_BLE, dc_filter_deepsix},
	{"Genesis",  "Centauri",  DC_FAMILY_DEEPSIX_EXCURSION, 0, DC_TRANSPORT_BLE, dc_filter_deepsix},
	{"Tusa",     "TC1",       DC_FAMILY_DEEPSIX_EXCURSION, 0, DC_TRANSPORT_BLE, dc_filter_deepsix},
<<<<<<< HEAD

	// Not merged upstream yet
	/* Garmin -- model numbers as defined in FIT format; USB product id is (0x4000 | model) */
	/* for the Mk2 we are using the model of the global model - the APAC model is 3702 */
	{"Garmin", "Descent Mk1", DC_FAMILY_GARMIN, 2859, DC_TRANSPORT_USBSTORAGE, dc_filter_garmin},
	{"Garmin", "Descent Mk2/Mk2i", DC_FAMILY_GARMIN, 3258, DC_TRANSPORT_USBSTORAGE, dc_filter_garmin},
	/* Deepblu */
	{"Deepblu", "Cosmiq+", DC_FAMILY_DEEPBLU, 0, DC_TRANSPORT_BLE, dc_filter_deepblu},
	/* Oceans S1 */
	{ "Oceans", "S1", DC_FAMILY_OCEANS_S1, 0, DC_TRANSPORT_BLE, dc_filter_oceans },
=======
	/* Seac Screen */
	{"Seac", "Screen", DC_FAMILY_SEAC_SCREEN, 0, DC_TRANSPORT_SERIAL, NULL},
	{"Seac", "Action", DC_FAMILY_SEAC_SCREEN, 0, DC_TRANSPORT_SERIAL, NULL},
>>>>>>> 4b4efb2c
};

static int
dc_match_name (const void *key, const void *value)
{
	const char *k = (const char *) key;
	const char *v = *(const char * const *) value;

	return strcasecmp (k, v) == 0;
}

static int
dc_match_prefix (const void *key, const void *value)
{
	const char *k = (const char *) key;
	const char *v = *(const char * const *) value;

	return strncasecmp (k, v, strlen (v)) == 0;
}

static int
dc_match_devname (const void *key, const void *value)
{
	const char *k = (const char *) key;
	const char *v = *(const char * const *) value;

	return strncmp (k, v, strlen (v)) == 0;
}

static int
dc_match_usb (const void *key, const void *value)
{
	const dc_usb_desc_t *k = (const dc_usb_desc_t *) key;
	const dc_usb_desc_t *v = (const dc_usb_desc_t *) value;

	return k->vid == v->vid && k->pid == v->pid;
}

static int
dc_match_number_with_prefix (const void *key, const void *value)
{
	const char *str = (const char *) key;
	const char *prefix = *(const char * const *) value;

	size_t n = strlen (prefix);

	if (strncmp (str, prefix, n) != 0) {
		return 0;
	}

	while (str[n] != 0) {
		const char c = str[n];
		if (c < '0' || c > '9') {
			return 0;
		}
		n++;
	}

	return 1;
}

static int
dc_match_oceanic (const void *key, const void *value)
{
	unsigned int model = *(const unsigned int *) value;

	const char prefix[] = {
		(model >> 8) & 0xFF,
		(model     ) & 0xFF,
		0
	};

	const char *p = prefix;

	return dc_match_number_with_prefix (key, &p);
}

static int
dc_filter_internal (const void *key, const void *values, size_t count, size_t size, dc_match_t match, void *params_dst, const void *params_src, size_t params_size)
{
	if (key == NULL)
		return 1;

	for (size_t i = 0; i < count; ++i) {
		if (match (key, (const unsigned char *) values + i * size)) {
			if (params_src && params_dst) {
				memcpy (params_dst, params_src, params_size);
			}
			return 1;
		}
	}

	return count == 0;
}

static const char * const rfcomm[] = {
#if defined (__linux__)
	"/dev/rfcomm",
#endif
	NULL
};

static int dc_filter_uwatec (dc_transport_t transport, const void *userdata, void *params)
{
	static const char * const irda[] = {
		"Aladin Smart Com",
		"Aladin Smart Pro",
		"Aladin Smart Tec",
		"Aladin Smart Z",
		"Uwatec Aladin",
		"UWATEC Galileo",
		"UWATEC Galileo Sol",
	};
	static const dc_usb_desc_t usbhid[] = {
		{0x2e6c, 0x3201}, // G2
		{0x2e6c, 0x3211}, // G2 Console
		{0x2e6c, 0x4201}, // G2 HUD
		{0xc251, 0x2006}, // Aladin Square
	};
	static const char * const bluetooth[] = {
		"G2",
		"Aladin",
		"HUD",
		"A1",
		"A2",
	};

	if (transport == DC_TRANSPORT_IRDA) {
		return DC_FILTER_INTERNAL (userdata, irda, 0, dc_match_name);
	} else if (transport == DC_TRANSPORT_USBHID) {
		return DC_FILTER_INTERNAL (userdata, usbhid, 0, dc_match_usb);
	} else if (transport == DC_TRANSPORT_BLE) {
		return DC_FILTER_INTERNAL (userdata, bluetooth, 0, dc_match_name);
	}

	return 1;
}

static int dc_filter_suunto (dc_transport_t transport, const void *userdata, void *params)
{
	static const dc_usb_desc_t usbhid[] = {
		{0x1493, 0x0030}, // Eon Steel
		{0x1493, 0x0033}, // Eon Core
		{0x1493, 0x0035}, // D5
		{0x1493, 0x0036}, // EON Steel Black
	};
	static const char * const bluetooth[] = {
		"EON Steel",
		"EON Core",
		"Suunto D5",
		"EON Steel Black",
	};

	if (transport == DC_TRANSPORT_USBHID) {
		return DC_FILTER_INTERNAL (userdata, usbhid, 0, dc_match_usb);
	} else if (transport == DC_TRANSPORT_BLE) {
		return DC_FILTER_INTERNAL (userdata, bluetooth, 0, dc_match_prefix);
	}

	return 1;
}

static int dc_filter_hw (dc_transport_t transport, const void *userdata, void *params)
{
	static const char * const bluetooth[] = {
		"OSTC",
		"FROG",
	};

	if (transport == DC_TRANSPORT_BLUETOOTH || transport == DC_TRANSPORT_BLE) {
		return DC_FILTER_INTERNAL (userdata, bluetooth, 0, dc_match_prefix);
	} else if (transport == DC_TRANSPORT_SERIAL) {
		return DC_FILTER_INTERNAL (userdata, rfcomm, 1, dc_match_devname);
	}

	return 1;
}

static int dc_filter_shearwater (dc_transport_t transport, const void *userdata, void *params)
{
	static const char * const bluetooth[] = {
		"Predator",
		"Petrel",
		"NERD",
		"NERD 2",
		"Perdix",
		"Teric",
		"Peregrine",
	};

	if (transport == DC_TRANSPORT_BLUETOOTH || transport == DC_TRANSPORT_BLE) {
		return DC_FILTER_INTERNAL (userdata, bluetooth, 0, dc_match_name);
	} else if (transport == DC_TRANSPORT_SERIAL) {
		return DC_FILTER_INTERNAL (userdata, rfcomm, 1, dc_match_devname);
	}

	return 1;
}

static int dc_filter_tecdiving (dc_transport_t transport, const void *userdata, void *params)
{
	static const char * const bluetooth[] = {
		"DiveComputer",
	};

	if (transport == DC_TRANSPORT_BLUETOOTH) {
		return DC_FILTER_INTERNAL (userdata, bluetooth, 0, dc_match_name);
	} else if (transport == DC_TRANSPORT_SERIAL) {
		return DC_FILTER_INTERNAL (userdata, rfcomm, 1, dc_match_devname);
	}

	return 1;
}

static int dc_filter_mares (dc_transport_t transport, const void *userdata, void *params)
{
	static const char * const bluetooth[] = {
		"Mares bluelink pro",
		"Mares Genius",
	};

	if (transport == DC_TRANSPORT_BLE) {
		return DC_FILTER_INTERNAL (userdata, bluetooth, 0, dc_match_prefix);
	}

	return 1;
}

static int dc_filter_divesystem (dc_transport_t transport, const void *userdata, void *params)
{
	static const char * const bluetooth[] = {
		"DS",
		"IX5M",
	};

	if (transport == DC_TRANSPORT_BLUETOOTH || transport == DC_TRANSPORT_BLE) {
		return DC_FILTER_INTERNAL (userdata, bluetooth, 0, dc_match_number_with_prefix);
	}

	return 1;
}

static int dc_filter_oceanic (dc_transport_t transport, const void *userdata, void *params)
{
	static const unsigned int model[] = {
		0x4552, // Oceanic Pro Plus X
		0x455A, // Aqualung i750TC
		0x4647, // Sherwood Sage
		0x4648, // Aqualung i300C
		0x4649, // Aqualung i200C
		0x4651, // Aqualung i770R
		0x4652, // Aqualung i550C
		0x4653, // Oceanic Geo 4.0
		0x4654, // Oceanic Veo 4.0
		0x4655, // Sherwood Wisdom 4
		0x4656, // Oceanic Pro Plus 4
		0x4742, // Sherwood Beacon
		0x4743, // Aqualung i470TC
	};

	if (transport == DC_TRANSPORT_BLE) {
		return DC_FILTER_INTERNAL (userdata, model, 0, dc_match_oceanic);
	}

	return 1;
}

static int dc_filter_mclean(dc_transport_t transport, const void *userdata, void *params)
{
	static const char * const bluetooth[] = {
		"McLean Extreme",
	};

	if (transport == DC_TRANSPORT_BLUETOOTH || transport == DC_TRANSPORT_BLE) {
		return DC_FILTER_INTERNAL (userdata, bluetooth, 0, dc_match_name);
	} else if (transport == DC_TRANSPORT_SERIAL) {
		return DC_FILTER_INTERNAL(userdata, rfcomm, 1, dc_match_devname);
	}

	return 1;
}

static int dc_filter_atomic (dc_transport_t transport, const void *userdata, void *params)
{
	static const dc_usb_desc_t usb[] = {
		{0x0471, 0x0888}, // Atomic Aquatics Cobalt
	};

	static const dc_usb_params_t usb_params = {
		0, 0x82, 0x02
	};

	if (transport == DC_TRANSPORT_USB) {
		return DC_FILTER_INTERNAL_WITH_PARAMS (userdata, usb, 0, dc_match_usb, params, &usb_params);
	}

	return 1;
}

static int dc_filter_deepsix (dc_transport_t transport, const void *userdata, void *params)
{
	static const char * const bluetooth[] = {
		"EXCURSION",
		"Crest-CR4",
		"CENTAURI",
		"TC1",
	};

	if (transport == DC_TRANSPORT_BLE) {
		return DC_FILTER_INTERNAL (userdata, bluetooth, 0, dc_match_name);
	}

	return 1;
}

// Not merged upstream yet
static int dc_filter_garmin (dc_transport_t transport, const void *userdata, void *params)
{
	static const dc_usb_desc_t usbhid[] = {
		{0x091e, 0x2b2b}, // Garmin Descent Mk1
	};

	if (transport == DC_TRANSPORT_USBSTORAGE) {
		return DC_FILTER_INTERNAL (userdata, usbhid, 0, dc_match_usb);
	}

	return 1;
}

static int dc_filter_deepblu (dc_transport_t transport, const void *userdata, void *params)
{
	static const char * const bluetooth[] = {
		"COSMIQ",
	};

	if (transport == DC_TRANSPORT_BLE) {
		return DC_FILTER_INTERNAL (userdata, bluetooth, 0, dc_match_name);
	}

	return 1;
}

static int dc_filter_oceans(dc_transport_t transport, const void* userdata, void *params)
{
	static const char* const ble[] = {
		"S1",
	};

	if (transport == DC_TRANSPORT_BLE) {
		return DC_FILTER_INTERNAL(userdata, ble, 0, dc_match_prefix);
	}

	return 1;
}

dc_status_t
dc_descriptor_iterator (dc_iterator_t **out)
{
	dc_descriptor_iterator_t *iterator = NULL;

	if (out == NULL)
		return DC_STATUS_INVALIDARGS;

	iterator = (dc_descriptor_iterator_t *) dc_iterator_allocate (NULL, &dc_descriptor_iterator_vtable);
	if (iterator == NULL)
		return DC_STATUS_NOMEMORY;

	iterator->current = 0;

	*out = (dc_iterator_t *) iterator;

	return DC_STATUS_SUCCESS;
}

static dc_status_t
dc_descriptor_iterator_next (dc_iterator_t *abstract, void *out)
{
	dc_descriptor_iterator_t *iterator = (dc_descriptor_iterator_t *) abstract;
	dc_descriptor_t **item = (dc_descriptor_t **) out;

	if (iterator->current >= C_ARRAY_SIZE (g_descriptors))
		return DC_STATUS_DONE;

	/*
	 * The explicit cast from a const to a non-const pointer is safe here. The
	 * public interface doesn't support write access, and therefore descriptor
	 * objects are always read-only. However, the cast allows to return a direct
	 * reference to the entries in the table, avoiding the overhead of
	 * allocating (and freeing) memory for a deep copy.
	 */
	*item = (dc_descriptor_t *) &g_descriptors[iterator->current++];

	return DC_STATUS_SUCCESS;
}

void
dc_descriptor_free (dc_descriptor_t *descriptor)
{
	return;
}

const char *
dc_descriptor_get_vendor (dc_descriptor_t *descriptor)
{
	if (descriptor == NULL)
		return NULL;

	return descriptor->vendor;
}

const char *
dc_descriptor_get_product (dc_descriptor_t *descriptor)
{
	if (descriptor == NULL)
		return NULL;

	return descriptor->product;
}

dc_family_t
dc_descriptor_get_type (dc_descriptor_t *descriptor)
{
	if (descriptor == NULL)
		return DC_FAMILY_NULL;

	return descriptor->type;
}

unsigned int
dc_descriptor_get_model (dc_descriptor_t *descriptor)
{
	if (descriptor == NULL)
		return 0;

	return descriptor->model;
}

unsigned int
dc_descriptor_get_transports (dc_descriptor_t *descriptor)
{
	if (descriptor == NULL)
		return DC_TRANSPORT_NONE;

	return descriptor->transports;
}

int
dc_descriptor_filter (dc_descriptor_t *descriptor, dc_transport_t transport, const void *userdata, void *params)
{
	if (descriptor == NULL || descriptor->filter == NULL || userdata == NULL)
		return 1;

	return descriptor->filter (transport, userdata, params);
}<|MERGE_RESOLUTION|>--- conflicted
+++ resolved
@@ -333,14 +333,9 @@
 	{"Cressi", "Newton",   DC_FAMILY_CRESSI_LEONARDO, 5, DC_TRANSPORT_SERIAL, NULL},
 	{"Cressi", "Drake",    DC_FAMILY_CRESSI_LEONARDO, 6, DC_TRANSPORT_SERIAL, NULL},
 	/* Cressi Goa */
-<<<<<<< HEAD
 	{"Cressi", "Cartesio", DC_FAMILY_CRESSI_GOA, 1, DC_TRANSPORT_SERIAL | DC_TRANSPORT_BLE, NULL},
 	{"Cressi", "Goa",      DC_FAMILY_CRESSI_GOA, 2, DC_TRANSPORT_SERIAL | DC_TRANSPORT_BLE, NULL},
-=======
-	{"Cressi", "Cartesio", DC_FAMILY_CRESSI_GOA, 1, DC_TRANSPORT_SERIAL, NULL},
-	{"Cressi", "Goa",      DC_FAMILY_CRESSI_GOA, 2, DC_TRANSPORT_SERIAL, NULL},
 	{"Cressi", "Michelangelo", DC_FAMILY_CRESSI_GOA, 5, DC_TRANSPORT_SERIAL, NULL},
->>>>>>> 4b4efb2c
 	{"Cressi", "Neon",     DC_FAMILY_CRESSI_GOA, 9, DC_TRANSPORT_SERIAL, NULL},
 	/* Zeagle N2iTiON3 */
 	{"Zeagle",    "N2iTiON3",   DC_FAMILY_ZEAGLE_N2ITION3, 0, DC_TRANSPORT_SERIAL, NULL},
@@ -439,7 +434,9 @@
 	{"Crest",    "CR-4",      DC_FAMILY_DEEPSIX_EXCURSION, 0, DC_TRANSPORT_BLE, dc_filter_deepsix},
 	{"Genesis",  "Centauri",  DC_FAMILY_DEEPSIX_EXCURSION, 0, DC_TRANSPORT_BLE, dc_filter_deepsix},
 	{"Tusa",     "TC1",       DC_FAMILY_DEEPSIX_EXCURSION, 0, DC_TRANSPORT_BLE, dc_filter_deepsix},
-<<<<<<< HEAD
+	/* Seac Screen */
+	{"Seac", "Screen", DC_FAMILY_SEAC_SCREEN, 0, DC_TRANSPORT_SERIAL, NULL},
+	{"Seac", "Action", DC_FAMILY_SEAC_SCREEN, 0, DC_TRANSPORT_SERIAL, NULL},
 
 	// Not merged upstream yet
 	/* Garmin -- model numbers as defined in FIT format; USB product id is (0x4000 | model) */
@@ -450,11 +447,6 @@
 	{"Deepblu", "Cosmiq+", DC_FAMILY_DEEPBLU, 0, DC_TRANSPORT_BLE, dc_filter_deepblu},
 	/* Oceans S1 */
 	{ "Oceans", "S1", DC_FAMILY_OCEANS_S1, 0, DC_TRANSPORT_BLE, dc_filter_oceans },
-=======
-	/* Seac Screen */
-	{"Seac", "Screen", DC_FAMILY_SEAC_SCREEN, 0, DC_TRANSPORT_SERIAL, NULL},
-	{"Seac", "Action", DC_FAMILY_SEAC_SCREEN, 0, DC_TRANSPORT_SERIAL, NULL},
->>>>>>> 4b4efb2c
 };
 
 static int
