--- conflicted
+++ resolved
@@ -35,11 +35,7 @@
 mares_iconhd_device_open (dc_device_t **device, dc_context_t *context, dc_iostream_t *iostream);
 
 dc_status_t
-<<<<<<< HEAD
-mares_iconhd_parser_create (dc_parser_t **parser, dc_context_t *context, unsigned int model, unsigned int serial);
-=======
-mares_iconhd_parser_create (dc_parser_t **parser, dc_context_t *context, const unsigned char data[], size_t size, unsigned int model);
->>>>>>> 1d0aeecf
+mares_iconhd_parser_create (dc_parser_t **parser, dc_context_t *context, const unsigned char data[], size_t size, unsigned int model, unsigned int serial);
 
 #ifdef __cplusplus
 }
