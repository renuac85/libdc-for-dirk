/*
 * libdivecomputer
 *
 * Copyright (C) 2008 Jef Driesen
 *
 * This library is free software; you can redistribute it and/or
 * modify it under the terms of the GNU Lesser General Public
 * License as published by the Free Software Foundation; either
 * version 2.1 of the License, or (at your option) any later version.
 *
 * This library is distributed in the hope that it will be useful,
 * but WITHOUT ANY WARRANTY; without even the implied warranty of
 * MERCHANTABILITY or FITNESS FOR A PARTICULAR PURPOSE.  See the GNU
 * Lesser General Public License for more details.
 *
 * You should have received a copy of the GNU Lesser General Public
 * License along with this library; if not, write to the Free Software
 * Foundation, Inc., 51 Franklin Street, Fifth Floor, Boston,
 * MA 02110-1301 USA
 */

#include <stdlib.h>
#include <assert.h>

#include "suunto_d9.h"
#include "suunto_eon.h"
#include "suunto_eonsteel.h"
#include "suunto_solution.h"
#include "suunto_vyper2.h"
#include "suunto_vyper.h"
#include "reefnet_sensus.h"
#include "reefnet_sensuspro.h"
#include "reefnet_sensusultra.h"
#include "uwatec_aladin.h"
#include "uwatec_memomouse.h"
#include "uwatec_smart.h"
#include "oceanic_atom2.h"
#include "oceanic_atom2.h"
#include "oceanic_veo250.h"
#include "oceanic_vtpro.h"
#include "mares_darwin.h"
#include "mares_iconhd.h"
#include "mares_nemo.h"
#include "mares_puck.h"
#include "hw_frog.h"
#include "hw_ostc.h"
#include "hw_ostc3.h"
#include "cressi_edy.h"
#include "cressi_leonardo.h"
#include "cressi_goa.h"
#include "zeagle_n2ition3.h"
#include "atomics_cobalt.h"
#include "shearwater_petrel.h"
#include "shearwater_predator.h"
#include "diverite_nitekq.h"
#include "citizen_aqualand.h"
#include "divesystem_idive.h"
#include "cochran_commander.h"
#include "tecdiving_divecomputereu.h"
#include "garmin.h"
#include "deepblu.h"
<<<<<<< HEAD
#include "mclean_extreme.h"
=======
#include "oceans_s1.h"
>>>>>>> 8d17c3c0

#include "context-private.h"
#include "parser-private.h"
#include "device-private.h"

#define REACTPROWHITE 0x4354

static dc_status_t
dc_parser_new_internal (dc_parser_t **out, dc_context_t *context, dc_family_t family, unsigned int model, unsigned int serial, unsigned int devtime, dc_ticks_t systime)
{
	dc_status_t rc = DC_STATUS_SUCCESS;
	dc_parser_t *parser = NULL;

	if (out == NULL)
		return DC_STATUS_INVALIDARGS;

	switch (family) {
	case DC_FAMILY_SUUNTO_SOLUTION:
		rc = suunto_solution_parser_create (&parser, context);
		break;
	case DC_FAMILY_SUUNTO_EON:
		rc = suunto_eon_parser_create (&parser, context, 0);
		break;
	case DC_FAMILY_SUUNTO_VYPER:
		if (model == 0x01)
			rc = suunto_eon_parser_create (&parser, context, 1);
		else
			rc = suunto_vyper_parser_create (&parser, context);
		break;
	case DC_FAMILY_SUUNTO_VYPER2:
	case DC_FAMILY_SUUNTO_D9:
		rc = suunto_d9_parser_create (&parser, context, model, serial);
		break;
	case DC_FAMILY_SUUNTO_EONSTEEL:
		rc = suunto_eonsteel_parser_create(&parser, context, model);
		break;
	case DC_FAMILY_UWATEC_ALADIN:
	case DC_FAMILY_UWATEC_MEMOMOUSE:
		rc = uwatec_memomouse_parser_create (&parser, context, devtime, systime);
		break;
	case DC_FAMILY_UWATEC_SMART:
		rc = uwatec_smart_parser_create (&parser, context, model, devtime, systime);
		break;
	case DC_FAMILY_REEFNET_SENSUS:
		rc = reefnet_sensus_parser_create (&parser, context, devtime, systime);
		break;
	case DC_FAMILY_REEFNET_SENSUSPRO:
		rc = reefnet_sensuspro_parser_create (&parser, context, devtime, systime);
		break;
	case DC_FAMILY_REEFNET_SENSUSULTRA:
		rc = reefnet_sensusultra_parser_create (&parser, context, devtime, systime);
		break;
	case DC_FAMILY_OCEANIC_VTPRO:
		rc = oceanic_vtpro_parser_create (&parser, context, model);
		break;
	case DC_FAMILY_OCEANIC_VEO250:
		rc = oceanic_veo250_parser_create (&parser, context, model);
		break;
	case DC_FAMILY_OCEANIC_ATOM2:
		if (model == REACTPROWHITE)
			rc = oceanic_veo250_parser_create (&parser, context, model);
		else
			rc = oceanic_atom2_parser_create (&parser, context, model, serial);
		break;
	case DC_FAMILY_MARES_NEMO:
	case DC_FAMILY_MARES_PUCK:
		rc = mares_nemo_parser_create (&parser, context, model);
		break;
	case DC_FAMILY_MARES_DARWIN:
		rc = mares_darwin_parser_create (&parser, context, model);
		break;
	case DC_FAMILY_MARES_ICONHD:
		rc = mares_iconhd_parser_create (&parser, context, model);
		break;
	case DC_FAMILY_HW_OSTC:
		rc = hw_ostc_parser_create (&parser, context, serial);
		break;
	case DC_FAMILY_HW_FROG:
	case DC_FAMILY_HW_OSTC3:
		rc = hw_ostc3_parser_create (&parser, context, serial, model);
		break;
	case DC_FAMILY_CRESSI_EDY:
	case DC_FAMILY_ZEAGLE_N2ITION3:
		rc = cressi_edy_parser_create (&parser, context, model);
		break;
	case DC_FAMILY_CRESSI_LEONARDO:
		rc = cressi_leonardo_parser_create (&parser, context, model);
		break;
	case DC_FAMILY_CRESSI_GOA:
		rc = cressi_goa_parser_create (&parser, context, model);
		break;
	case DC_FAMILY_ATOMICS_COBALT:
		rc = atomics_cobalt_parser_create (&parser, context);
		break;
	case DC_FAMILY_SHEARWATER_PREDATOR:
		rc = shearwater_predator_parser_create (&parser, context, model, serial);
		break;
	case DC_FAMILY_SHEARWATER_PETREL:
		rc = shearwater_petrel_parser_create (&parser, context, model, serial);
		break;
	case DC_FAMILY_DIVERITE_NITEKQ:
		rc = diverite_nitekq_parser_create (&parser, context);
		break;
	case DC_FAMILY_CITIZEN_AQUALAND:
		rc = citizen_aqualand_parser_create (&parser, context);
		break;
	case DC_FAMILY_DIVESYSTEM_IDIVE:
		rc = divesystem_idive_parser_create (&parser, context, model);
		break;
	case DC_FAMILY_COCHRAN_COMMANDER:
		rc = cochran_commander_parser_create (&parser, context, model);
		break;
	case DC_FAMILY_TECDIVING_DIVECOMPUTEREU:
		rc = tecdiving_divecomputereu_parser_create (&parser, context);
		break;
	case DC_FAMILY_GARMIN:
		rc = garmin_parser_create (&parser, context);
		break;
	case DC_FAMILY_DEEPBLU:
		rc = deepblu_parser_create (&parser, context);
		break;
<<<<<<< HEAD
	case DC_FAMILY_MCLEAN_EXTREME:
		rc = mclean_extreme_parser_create (&parser, context);
=======
	case DC_FAMILY_OCEANS_S1:
		rc = oceans_s1_parser_create(&parser, context);
>>>>>>> 8d17c3c0
		break;
	default:
		return DC_STATUS_INVALIDARGS;
	}

	*out = parser;

	return rc;
}

dc_status_t
dc_parser_new (dc_parser_t **out, dc_device_t *device)
{
	if (device == NULL)
		return DC_STATUS_INVALIDARGS;

	return dc_parser_new_internal (out, device->context,
		dc_device_get_type (device),
		device->devinfo.model,
		device->devinfo.serial,
		device->clock.devtime, device->clock.systime);
}

dc_status_t
dc_parser_new2 (dc_parser_t **out, dc_context_t *context, dc_descriptor_t *descriptor, unsigned int devtime, dc_ticks_t systime)
{
	return dc_parser_new_internal (out, context,
		dc_descriptor_get_type (descriptor),
		dc_descriptor_get_model (descriptor),
		0,
		devtime, systime);
}

dc_parser_t *
dc_parser_allocate (dc_context_t *context, const dc_parser_vtable_t *vtable)
{
	dc_parser_t *parser = NULL;

	assert(vtable != NULL);
	assert(vtable->size >= sizeof(dc_parser_t));

	// Allocate memory.
	parser = (dc_parser_t *) malloc (vtable->size);
	if (parser == NULL) {
		ERROR (context, "Failed to allocate memory.");
		return parser;
	}

	// Initialize the base class.
	parser->vtable = vtable;
	parser->context = context;
	parser->data = NULL;
	parser->size = 0;

	return parser;
}

void
dc_parser_deallocate (dc_parser_t *parser)
{
	free (parser);
}

int
dc_parser_isinstance (dc_parser_t *parser, const dc_parser_vtable_t *vtable)
{
	if (parser == NULL)
		return 0;

	return parser->vtable == vtable;
}


dc_family_t
dc_parser_get_type (dc_parser_t *parser)
{
	if (parser == NULL)
		return DC_FAMILY_NULL;

	return parser->vtable->type;
}


dc_status_t
dc_parser_set_data (dc_parser_t *parser, const unsigned char *data, unsigned int size)
{
	if (parser == NULL)
		return DC_STATUS_UNSUPPORTED;

	if (parser->vtable->set_data == NULL)
		return DC_STATUS_UNSUPPORTED;

	parser->data = data;
	parser->size = size;

	return parser->vtable->set_data (parser, data, size);
}


dc_status_t
dc_parser_get_datetime (dc_parser_t *parser, dc_datetime_t *datetime)
{
	if (parser == NULL)
		return DC_STATUS_UNSUPPORTED;

	if (parser->vtable->datetime == NULL)
		return DC_STATUS_UNSUPPORTED;

	return parser->vtable->datetime (parser, datetime);
}

dc_status_t
dc_parser_get_field (dc_parser_t *parser, dc_field_type_t type, unsigned int flags, void *value)
{
	if (parser == NULL)
		return DC_STATUS_UNSUPPORTED;

	if (parser->vtable->field == NULL)
		return DC_STATUS_UNSUPPORTED;

	return parser->vtable->field (parser, type, flags, value);
}


dc_status_t
dc_parser_samples_foreach (dc_parser_t *parser, dc_sample_callback_t callback, void *userdata)
{
	if (parser == NULL)
		return DC_STATUS_UNSUPPORTED;

	if (parser->vtable->samples_foreach == NULL)
		return DC_STATUS_UNSUPPORTED;

	return parser->vtable->samples_foreach (parser, callback, userdata);
}


dc_status_t
dc_parser_destroy (dc_parser_t *parser)
{
	dc_status_t status = DC_STATUS_SUCCESS;

	if (parser == NULL)
		return DC_STATUS_SUCCESS;

	if (parser->vtable->destroy) {
		status = parser->vtable->destroy (parser);
	}

	dc_parser_deallocate (parser);

	return status;
}


void
sample_statistics_cb (dc_sample_type_t type, dc_sample_value_t value, void *userdata)
{
	sample_statistics_t *statistics  = (sample_statistics_t *) userdata;

	switch (type) {
	case DC_SAMPLE_TIME:
		statistics->divetime = value.time;
		break;
	case DC_SAMPLE_DEPTH:
		if (statistics->maxdepth < value.depth)
			statistics->maxdepth = value.depth;
		break;
	default:
		break;
	}
}<|MERGE_RESOLUTION|>--- conflicted
+++ resolved
@@ -59,11 +59,8 @@
 #include "tecdiving_divecomputereu.h"
 #include "garmin.h"
 #include "deepblu.h"
-<<<<<<< HEAD
 #include "mclean_extreme.h"
-=======
 #include "oceans_s1.h"
->>>>>>> 8d17c3c0
 
 #include "context-private.h"
 #include "parser-private.h"
@@ -185,13 +182,11 @@
 	case DC_FAMILY_DEEPBLU:
 		rc = deepblu_parser_create (&parser, context);
 		break;
-<<<<<<< HEAD
 	case DC_FAMILY_MCLEAN_EXTREME:
 		rc = mclean_extreme_parser_create (&parser, context);
-=======
+		break;
 	case DC_FAMILY_OCEANS_S1:
 		rc = oceans_s1_parser_create(&parser, context);
->>>>>>> 8d17c3c0
 		break;
 	default:
 		return DC_STATUS_INVALIDARGS;
