--- conflicted
+++ resolved
@@ -148,18 +148,9 @@
 	dc_gasmix_t *gasmix = (dc_gasmix_t *) value;
 	dc_tank_t *tank = (dc_tank_t *) value;
 
-<<<<<<< HEAD
-	double atmospheric = 0.0;
+	unsigned int atmospheric = array_uint16_le (p + 0x26);
 	char buf[BUFLEN];
 	dc_field_string_t *string = (dc_field_string_t *) value;
-
-	if (parser->atmospheric)
-		atmospheric = parser->atmospheric;
-	else
-		atmospheric = array_uint16_le (p + 0x26) * BAR / 1000.0;
-=======
-	unsigned int atmospheric = array_uint16_le (p + 0x26);
->>>>>>> 92736235
 
 	unsigned int workpressure = 0;
 
@@ -221,7 +212,9 @@
 				return DC_STATUS_DATAFORMAT;
 			}
 			break;
-<<<<<<< HEAD
+		case DC_FIELD_ATMOSPHERIC:
+			*((double *) value) = atmospheric / 1000.0;
+			break;
 		case DC_FIELD_STRING:
 			switch(flags) {
 			case 0: // Serialnr
@@ -244,10 +237,6 @@
 				return DC_STATUS_UNSUPPORTED;
 			}
 			string->value = strdup(buf);
-=======
-		case DC_FIELD_ATMOSPHERIC:
-			*((double *) value) = atmospheric / 1000.0;
->>>>>>> 92736235
 			break;
 		default:
 			return DC_STATUS_UNSUPPORTED;
