--- conflicted
+++ resolved
@@ -135,7 +135,6 @@
 		return DC_STATUS_NOMEMORY;
 	}
 
-<<<<<<< HEAD
 	// Initialize the base class.
 	parser->petrel = petrel;
 	parser->serial = serial;
@@ -147,11 +146,7 @@
 		parser->samplesize = SZ_SAMPLE_PREDATOR;
 	}
 
-=======
->>>>>>> 90cf480c
 	// Set the default values.
-	parser->petrel = petrel;
-	parser->samplesize = samplesize;
 	parser->cached = 0;
 	parser->headersize = 0;
 	parser->footersize = 0;
