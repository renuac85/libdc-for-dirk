--- conflicted
+++ resolved
@@ -91,16 +91,11 @@
 #define METRIC   0
 #define IMPERIAL 1
 
-<<<<<<< HEAD
-#define NGASMIXES 10
-#define MAXSTRINGS 32
-#define NTANKS    4
-=======
 #define NGASMIXES 20
 #define NFIXED    10
 #define NTANKS    6
->>>>>>> 255a2dbb
 #define NRECORDS  8
+#define MAXSTRINGS 32
 
 #define PREDATOR 2
 #define PETREL   3
@@ -602,23 +597,14 @@
 					if (pressure < 0xFFF0) {
 						unsigned int battery = 1u << (pressure >> 12);
 						pressure &= 0x0FFF;
-<<<<<<< HEAD
-						if (!tank[i].active) {
-							tank[i].active = 1;
-							tank[i].beginpressure = pressure;
-							tank[i].endpressure = pressure;
-							tank[i].battery = 0;
-						}
-						tank[i].endpressure = pressure;
-						tank[i].battery |= battery;
-=======
 						if (!tank[id].active) {
 							tank[id].active = 1;
 							tank[id].beginpressure = pressure;
 							tank[id].endpressure = pressure;
+							tank[id].battery = 0;
 						}
 						tank[id].endpressure = pressure;
->>>>>>> 255a2dbb
+						tank[id].battery |= battery;
 					}
 				}
 			}
@@ -837,11 +823,7 @@
 			parser->tankidx[i] = UNDEFINED;
 		}
 	}
-<<<<<<< HEAD
-=======
 	parser->aimode = aimode;
-	parser->divemode = divemode;
->>>>>>> 255a2dbb
 	parser->units = data[parser->opening[0] + 8];
 	parser->atmospheric = array_uint16_be (data + parser->opening[1] + (parser->pnf ? 16 : 47));
 	parser->density = array_uint16_be (data + parser->opening[3] + (parser->pnf ? 3 : 83));
@@ -902,11 +884,8 @@
 	dc_gasmix_t *gasmix = (dc_gasmix_t *) value;
 	dc_tank_t *tank = (dc_tank_t *) value;
 	dc_salinity_t *water = (dc_salinity_t *) value;
-<<<<<<< HEAD
+	dc_decomodel_t *decomodel = (dc_decomodel_t *) value;
 	dc_field_string_t *string = (dc_field_string_t *) value;
-=======
-	dc_decomodel_t *decomodel = (dc_decomodel_t *) value;
->>>>>>> 255a2dbb
 
 	if (value) {
 		switch (type) {
@@ -954,34 +933,7 @@
 			*((double *) value) = parser->atmospheric / 1000.0;
 			break;
 		case DC_FIELD_DIVEMODE:
-<<<<<<< HEAD
 			return DC_FIELD_VALUE(parser->cache, value, DIVEMODE);
-		case DC_FIELD_STRING:
-			return dc_field_get_string(&parser->cache, flags, string);
-=======
-			switch (parser->divemode) {
-			case M_CC:
-			case M_CC2:
-				*((dc_divemode_t *) value) = DC_DIVEMODE_CCR;
-				break;
-			case M_SC:
-				*((dc_divemode_t *) value) = DC_DIVEMODE_SCR;
-				break;
-			case M_OC_TEC:
-			case M_OC_REC:
-				*((dc_divemode_t *) value) = DC_DIVEMODE_OC;
-				break;
-			case M_GAUGE:
-			case M_PPO2:
-				*((dc_divemode_t *) value) = DC_DIVEMODE_GAUGE;
-				break;
-			case M_FREEDIVE:
-				*((dc_divemode_t *) value) = DC_DIVEMODE_FREEDIVE;
-				break;
-			default:
-				return DC_STATUS_DATAFORMAT;
-			}
-			break;
 		case DC_FIELD_DECOMODEL:
 			switch (data[decomodel_idx]) {
 			case GF:
@@ -1003,7 +955,8 @@
 				return DC_STATUS_DATAFORMAT;
 			}
 			break;
->>>>>>> 255a2dbb
+		case DC_FIELD_STRING:
+			return dc_field_get_string(&parser->cache, flags, string);
 		default:
 			return DC_STATUS_UNSUPPORTED;
 		}
