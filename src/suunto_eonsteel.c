--- conflicted
+++ resolved
@@ -845,47 +845,13 @@
 		return DC_STATUS_SUCCESS;
 	}
 
-<<<<<<< HEAD
-	file = dc_buffer_new(0);
-	progress.maximum = count_dir_entries(de);
-=======
-	// Locate the most recent dive.
-	// The filename represent the time of the dive, encoded as a hexadecimal
-	// number. Thus the most recent dive can be found by simply sorting the
-	// filenames alphabetically.
-	struct directory_entry *head = de, *tail = de, *latest = de;
-	while (de) {
-		if (strcmp (de->name, latest->name) > 0) {
-			latest = de;
-		}
-		tail = de;
-		count++;
-		de = de->next;
-	}
-
-	// Make the most recent dive the head of the list.
-	// The linked list is made circular, by attaching the head to the tail and
-	// then cut open again just before the most recent dive.
-	de = head;
-	while (de) {
-		if (de->next == latest) {
-			de->next = NULL;
-			tail->next = head;
-			break;
-		}
-
-		de = de->next;
-	}
-
 	file = dc_buffer_new (16384);
 	if (file == NULL) {
 		ERROR (abstract->context, "Insufficient buffer space available.");
-		file_list_free (latest);
+		file_list_free (de);
 		return DC_STATUS_NOMEMORY;
 	}
-
-	progress.maximum = count;
->>>>>>> f992d201
+	progress.maximum = count_dir_entries(de);
 	progress.current = 0;
 	device_event_emit(abstract, DC_EVENT_PROGRESS, &progress);
 
