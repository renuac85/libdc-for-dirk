/*
 * libdivecomputer
 *
 * Copyright (C) 2013 Jef Driesen
 *
 * This library is free software; you can redistribute it and/or
 * modify it under the terms of the GNU Lesser General Public
 * License as published by the Free Software Foundation; either
 * version 2.1 of the License, or (at your option) any later version.
 *
 * This library is distributed in the hope that it will be useful,
 * but WITHOUT ANY WARRANTY; without even the implied warranty of
 * MERCHANTABILITY or FITNESS FOR A PARTICULAR PURPOSE.  See the GNU
 * Lesser General Public License for more details.
 *
 * You should have received a copy of the GNU Lesser General Public
 * License along with this library; if not, write to the Free Software
 * Foundation, Inc., 51 Franklin Street, Fifth Floor, Boston,
 * MA 02110-1301 USA
 */

#include <string.h> // memcmp, memcpy
#include <stdlib.h> // malloc, free

#include "shearwater_petrel.h"
#include "shearwater_common.h"
#include "context-private.h"
#include "device-private.h"
#include "array.h"

#define ISINSTANCE(device) dc_device_isinstance((device), &shearwater_petrel_device_vtable)

#define MANIFEST_ADDR 0xE0000000
#define MANIFEST_SIZE 0x600

#define DIVE_ADDR     0xC0000000
#define DIVE_SIZE     0xFFFFFF

#define RECORD_SIZE   0x20
#define RECORD_COUNT  (MANIFEST_SIZE / RECORD_SIZE)

typedef struct shearwater_petrel_device_t {
	shearwater_common_device_t base;
	unsigned char fingerprint[4];
} shearwater_petrel_device_t;

static dc_status_t shearwater_petrel_device_set_fingerprint (dc_device_t *abstract, const unsigned char data[], unsigned int size);
static dc_status_t shearwater_petrel_device_foreach (dc_device_t *abstract, dc_dive_callback_t callback, void *userdata);
static dc_status_t shearwater_petrel_device_close (dc_device_t *abstract);

static const dc_device_vtable_t shearwater_petrel_device_vtable = {
	sizeof(shearwater_petrel_device_t),
	DC_FAMILY_SHEARWATER_PETREL,
	shearwater_petrel_device_set_fingerprint, /* set_fingerprint */
	NULL, /* read */
	NULL, /* write */
	NULL, /* dump */
	shearwater_petrel_device_foreach, /* foreach */
	NULL, /* timesync */
	shearwater_petrel_device_close /* close */
};


static unsigned int
str2num (unsigned char data[], unsigned int size, unsigned int offset)
{
	unsigned int value = 0;
	for (unsigned int i = offset; i < size; ++i) {
		if (data[i] < '0' || data[i] > '9')
			break;
		value *= 10;
		value += data[i] - '0';
	}

	return value;
}


dc_status_t
shearwater_petrel_device_open (dc_device_t **out, dc_context_t *context, const char *name)
{
	dc_status_t status = DC_STATUS_SUCCESS;
	shearwater_petrel_device_t *device = NULL;

	if (out == NULL)
		return DC_STATUS_INVALIDARGS;

	// Allocate memory.
	device = (shearwater_petrel_device_t *) dc_device_allocate (context, &shearwater_petrel_device_vtable);
	if (device == NULL) {
		ERROR (context, "Failed to allocate memory.");
		return DC_STATUS_NOMEMORY;
	}

	// Set the default values.
	memset (device->fingerprint, 0, sizeof (device->fingerprint));

	// Open the device.
	status = shearwater_common_open (&device->base, context, name);
	if (status != DC_STATUS_SUCCESS) {
		goto error_free;
	}

	*out = (dc_device_t *) device;

	return DC_STATUS_SUCCESS;

error_free:
	dc_device_deallocate ((dc_device_t *) device);
	return status;
}


static dc_status_t
shearwater_petrel_device_close (dc_device_t *abstract)
{
	dc_status_t status = DC_STATUS_SUCCESS;
	shearwater_common_device_t *device = (shearwater_common_device_t *) abstract;
	dc_status_t rc = DC_STATUS_SUCCESS;

	// Shutdown the device.
	unsigned char request[] = {0x2E, 0x90, 0x20, 0x00};
	rc = shearwater_common_transfer (device, request, sizeof (request), NULL, 0, NULL);
	if (rc != DC_STATUS_SUCCESS) {
		dc_status_set_error(&status, rc);
	}

	// Close the device.
	rc = shearwater_common_close (device);
	if (rc != DC_STATUS_SUCCESS) {
		dc_status_set_error(&status, rc);
	}

	return status;
}


static dc_status_t
shearwater_petrel_device_set_fingerprint (dc_device_t *abstract, const unsigned char data[], unsigned int size)
{
	shearwater_petrel_device_t *device = (shearwater_petrel_device_t *) abstract;

	if (size && size != sizeof (device->fingerprint))
		return DC_STATUS_INVALIDARGS;

	if (size)
		memcpy (device->fingerprint, data, sizeof (device->fingerprint));
	else
		memset (device->fingerprint, 0, sizeof (device->fingerprint));

	return DC_STATUS_SUCCESS;
}


static dc_status_t
shearwater_petrel_device_foreach (dc_device_t *abstract, dc_dive_callback_t callback, void *userdata)
{
	shearwater_petrel_device_t *device = (shearwater_petrel_device_t *) abstract;
	dc_status_t rc = DC_STATUS_SUCCESS;

	// Allocate memory buffers for the manifests.
	dc_buffer_t *buffer = dc_buffer_new (MANIFEST_SIZE);
	dc_buffer_t *manifests = dc_buffer_new (MANIFEST_SIZE);
	if (buffer == NULL || manifests == NULL) {
		ERROR (abstract->context, "Insufficient buffer space available.");
		dc_buffer_free (buffer);
		dc_buffer_free (manifests);
		return DC_STATUS_NOMEMORY;
	}

	// Enable progress notifications.
	unsigned int current = 0, maximum = 0;
	dc_event_progress_t progress = EVENT_PROGRESS_INITIALIZER;
	device_event_emit (abstract, DC_EVENT_PROGRESS, &progress);

	// Read the serial number.
	rc = shearwater_common_identifier (&device->base, buffer, ID_SERIAL);
	if (rc != DC_STATUS_SUCCESS) {
		ERROR (abstract->context, "Failed to read the serial number.");
		dc_buffer_free (buffer);
		dc_buffer_free (manifests);
		return rc;
	}

	// Convert to a number.
	unsigned char serial[4] = {0};
	if (array_convert_hex2bin (dc_buffer_get_data (buffer), dc_buffer_get_size (buffer),
		serial, sizeof (serial)) != 0 ) {
		ERROR (abstract->context, "Failed to convert the serial number.");
		dc_buffer_free (buffer);
		dc_buffer_free (manifests);
		return DC_STATUS_DATAFORMAT;

	}

	// Read the firmware version.
	rc = shearwater_common_identifier (&device->base, buffer, ID_FIRMWARE);
	if (rc != DC_STATUS_SUCCESS) {
		ERROR (abstract->context, "Failed to read the firmware version.");
		dc_buffer_free (buffer);
		dc_buffer_free (manifests);
		return rc;
	}

	// Convert to a number.
	unsigned int firmware = str2num (dc_buffer_get_data (buffer), dc_buffer_get_size (buffer), 1);

<<<<<<< HEAD
	// get the product information
	rc = shearwater_common_identifier (&device->base, buffer, ID_HARDWARE_TYPE);
=======
	// Read the hardware type.
	rc = shearwater_common_identifier (&device->base, buffer, ID_HARDWARE);
>>>>>>> 1195abc2
	if (rc != DC_STATUS_SUCCESS) {
		ERROR (abstract->context, "Failed to read the hardware type.");
		dc_buffer_free (buffer);
		dc_buffer_free (manifests);
		return rc;
	}

<<<<<<< HEAD
	// Emit a device info event.
	dc_event_devinfo_t devinfo;
	if (dc_buffer_get_size (buffer) == 2) {
		unsigned short model_code = array_uint16_be(dc_buffer_get_data (buffer));
		switch (model_code) {
		case 0x0101:
		case 0x0202:
			devinfo.model = PREDATOR;
			break;
		case 0x0606:
		case 0x0A0A:
			devinfo.model = NERD;
			break;
		case 0x0404:
		case 0x0909:
		case 0x0B0B:
			devinfo.model = PETREL;
			break;
		case 0x0505:
		case 0x0808:
			devinfo.model = PETREL2;
			break;
		case 0x0707: // documentation list 0C0D for both Perdix and Perdix AI :-(
			devinfo.model = PERDIX;
			break;
		case 0x0C0C:
		case 0x0C0D:
		case 0x0D0D:
			devinfo.model = PERDIXAI;
			break;
		default:
			devinfo.model = PETREL;
			ERROR (abstract->context, "Unknown model code - assuming Petrel.");
		}
	} else {
		devinfo.model = PERDIX;
		ERROR (abstract->context, "Failed to read hardware type - assuming Petrel.");
	}
=======
	// Convert and map to the model number.
	unsigned int hardware = array_uint_be (dc_buffer_get_data (buffer), dc_buffer_get_size (buffer));
	unsigned int model = 0;
	switch (hardware) {
	case 0x0808: // Petrel 2
	case 0x0909: // Petrel 1
	case 0x0B0B: // Petrel 1 (newer hardware)
		model = PETREL;
		break;
	case 0x0A0A: // Nerd 1
	case 0x0E0D: // Nerd 2
		model = NERD;
		break;
	case 0x0707:
		model = PERDIX;
		break;
	case 0x0C0D:
		model = PERDIXAI;
		break;
	default:
		WARNING (abstract->context, "Unknown hardware type %04x.", hardware);
	}

	// Emit a device info event.
	dc_event_devinfo_t devinfo;
	devinfo.model = model;
>>>>>>> 1195abc2
	devinfo.firmware = firmware;
	devinfo.serial = array_uint32_be (serial);
	device_event_emit (abstract, DC_EVENT_DEVINFO, &devinfo);

	while (1) {
		// Update the progress state.
		// Assume the worst case scenario of a full manifest, and adjust the
		// value with the actual number of dives after the manifest has been
		// processed.
		maximum += 1 + RECORD_COUNT;

		// Download a manifest.
		progress.current = NSTEPS * current;
		progress.maximum = NSTEPS * maximum;
		rc = shearwater_common_download (&device->base, buffer, MANIFEST_ADDR, MANIFEST_SIZE, 0, &progress);
		if (rc != DC_STATUS_SUCCESS) {
			ERROR (abstract->context, "Failed to download the manifest.");
			dc_buffer_free (buffer);
			dc_buffer_free (manifests);
			return rc;
		}

		// Cache the buffer pointer and size.
		unsigned char *data = dc_buffer_get_data (buffer);
		unsigned int size = dc_buffer_get_size (buffer);

		// Process the records in the manifest.
		unsigned int count = 0;
		unsigned int offset = 0;
		while (offset < size) {
			// Check for a valid dive header.
			unsigned int header = array_uint16_be (data + offset);
			if (header != 0xA5C4)
				break;

			// Check the fingerprint data.
			if (memcmp (data + offset + 4, device->fingerprint, sizeof (device->fingerprint)) == 0)
				break;

			offset += RECORD_SIZE;
			count++;
		}

		// Update the progress state.
		current += 1;
		maximum -= RECORD_COUNT - count;

		// Append the manifest records to the main buffer.
		if (!dc_buffer_append (manifests, data, count * RECORD_SIZE)) {
			ERROR (abstract->context, "Insufficient buffer space available.");
			dc_buffer_free (buffer);
			dc_buffer_free (manifests);
			return DC_STATUS_NOMEMORY;
		}

		// Stop downloading manifest if there are no more records.
		if (count != RECORD_COUNT)
			break;
	}

	// Update and emit a progress event.
	progress.current = NSTEPS * current;
	progress.maximum = NSTEPS * maximum;
	device_event_emit (abstract, DC_EVENT_PROGRESS, &progress);

	// Cache the buffer pointer and size.
	unsigned char *data = dc_buffer_get_data (manifests);
	unsigned int size = dc_buffer_get_size (manifests);

	unsigned int offset = 0;
	while (offset < size) {
		// Get the address of the dive.
		unsigned int address = array_uint32_be (data + offset + 20);

		// Download the dive.
		progress.current = NSTEPS * current;
		progress.maximum = NSTEPS * maximum;
		rc = shearwater_common_download (&device->base, buffer, DIVE_ADDR + address, DIVE_SIZE, 1, &progress);
		if (rc != DC_STATUS_SUCCESS) {
			ERROR (abstract->context, "Failed to download the dive.");
			dc_buffer_free (buffer);
			dc_buffer_free (manifests);
			return rc;
		}

		// Update the progress state.
		current += 1;

		unsigned char *buf = dc_buffer_get_data (buffer);
		unsigned int len = dc_buffer_get_size (buffer);
		if (callback && !callback (buf, len, buf + 12, sizeof (device->fingerprint), userdata))
			break;

		offset += RECORD_SIZE;
	}

	// Update and emit a progress event.
	progress.current = NSTEPS * current;
	progress.maximum = NSTEPS * maximum;
	device_event_emit (abstract, DC_EVENT_PROGRESS, &progress);

	dc_buffer_free (manifests);
	dc_buffer_free (buffer);

	return rc;
}<|MERGE_RESOLUTION|>--- conflicted
+++ resolved
@@ -205,13 +205,8 @@
 	// Convert to a number.
 	unsigned int firmware = str2num (dc_buffer_get_data (buffer), dc_buffer_get_size (buffer), 1);
 
-<<<<<<< HEAD
-	// get the product information
-	rc = shearwater_common_identifier (&device->base, buffer, ID_HARDWARE_TYPE);
-=======
 	// Read the hardware type.
 	rc = shearwater_common_identifier (&device->base, buffer, ID_HARDWARE);
->>>>>>> 1195abc2
 	if (rc != DC_STATUS_SUCCESS) {
 		ERROR (abstract->context, "Failed to read the hardware type.");
 		dc_buffer_free (buffer);
@@ -219,73 +214,44 @@
 		return rc;
 	}
 
-<<<<<<< HEAD
-	// Emit a device info event.
-	dc_event_devinfo_t devinfo;
-	if (dc_buffer_get_size (buffer) == 2) {
-		unsigned short model_code = array_uint16_be(dc_buffer_get_data (buffer));
-		switch (model_code) {
-		case 0x0101:
-		case 0x0202:
-			devinfo.model = PREDATOR;
-			break;
-		case 0x0606:
-		case 0x0A0A:
-			devinfo.model = NERD;
-			break;
-		case 0x0404:
-		case 0x0909:
-		case 0x0B0B:
-			devinfo.model = PETREL;
-			break;
-		case 0x0505:
-		case 0x0808:
-			devinfo.model = PETREL2;
-			break;
-		case 0x0707: // documentation list 0C0D for both Perdix and Perdix AI :-(
-			devinfo.model = PERDIX;
-			break;
-		case 0x0C0C:
-		case 0x0C0D:
-		case 0x0D0D:
-			devinfo.model = PERDIXAI;
-			break;
-		default:
-			devinfo.model = PETREL;
-			ERROR (abstract->context, "Unknown model code - assuming Petrel.");
-		}
-	} else {
-		devinfo.model = PERDIX;
-		ERROR (abstract->context, "Failed to read hardware type - assuming Petrel.");
-	}
-=======
 	// Convert and map to the model number.
 	unsigned int hardware = array_uint_be (dc_buffer_get_data (buffer), dc_buffer_get_size (buffer));
 	unsigned int model = 0;
 	switch (hardware) {
-	case 0x0808: // Petrel 2
+	case 0x0101:
+	case 0x0202:
+		model = PREDATOR;
+		break;
+	case 0x0606:
+	case 0x0A0A: // Nerd 1
+	case 0x0E0D: // Nerd 2
+		model = NERD;
+		break;
+	case 0x0404:
 	case 0x0909: // Petrel 1
 	case 0x0B0B: // Petrel 1 (newer hardware)
 		model = PETREL;
 		break;
-	case 0x0A0A: // Nerd 1
-	case 0x0E0D: // Nerd 2
-		model = NERD;
-		break;
-	case 0x0707:
+	case 0x0505:
+	case 0x0808: // Petrel 2
+		model = PETREL;
+		break;
+	case 0x0707: // documentation list 0C0D for both Perdix and Perdix AI :-(
 		model = PERDIX;
 		break;
+	case 0x0C0C:
 	case 0x0C0D:
+	case 0x0D0D:
 		model = PERDIXAI;
 		break;
 	default:
-		WARNING (abstract->context, "Unknown hardware type %04x.", hardware);
+		model = PETREL;
+		WARNING (abstract->context, "Unknown hardware type %04x. Assuming Petrel.", hardware);
 	}
 
 	// Emit a device info event.
 	dc_event_devinfo_t devinfo;
 	devinfo.model = model;
->>>>>>> 1195abc2
 	devinfo.firmware = firmware;
 	devinfo.serial = array_uint32_be (serial);
 	device_event_emit (abstract, DC_EVENT_DEVINFO, &devinfo);
