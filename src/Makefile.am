--- conflicted
+++ resolved
@@ -69,25 +69,25 @@
 	rbstream.h rbstream.c \
 	checksum.h checksum.c \
 	array.h array.c \
-	field-cache.h field-cache.c \
 	buffer.c \
 	cochran_commander.h cochran_commander.c cochran_commander_parser.c \
 	tecdiving_divecomputereu.h tecdiving_divecomputereu.c tecdiving_divecomputereu_parser.c \
-	garmin.h garmin.c garmin_parser.c \
-	deepblu.h deepblu.c deepblu_parser.c \
 	mclean_extreme.h mclean_extreme.c mclean_extreme_parser.c \
-<<<<<<< HEAD
-	oceans_s1.h oceans_s1.c oceans_s1_parser.c \
-=======
 	liquivision_lynx.h liquivision_lynx.c liquivision_lynx_parser.c \
->>>>>>> 9dace578
 	socket.h socket.c \
 	irda.c \
 	usb.c \
 	usbhid.c \
 	bluetooth.c \
+	custom.c
+
+# Not merged upstream yet
+libdivecomputer_la_SOURCES += \
 	usb_storage.c \
-	custom.c
+	field-cache.h field-cache.c \
+	garmin.h garmin.c garmin_parser.c \
+	deepblu.h deepblu.c deepblu_parser.c \
+	oceans_s1.h oceans_s1.c oceans_s1_parser.c
 
 if OS_WIN32
 libdivecomputer_la_SOURCES += serial_win32.c
