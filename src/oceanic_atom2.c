/*
 * libdivecomputer
 *
 * Copyright (C) 2008 Jef Driesen
 *
 * This library is free software; you can redistribute it and/or
 * modify it under the terms of the GNU Lesser General Public
 * License as published by the Free Software Foundation; either
 * version 2.1 of the License, or (at your option) any later version.
 *
 * This library is distributed in the hope that it will be useful,
 * but WITHOUT ANY WARRANTY; without even the implied warranty of
 * MERCHANTABILITY or FITNESS FOR A PARTICULAR PURPOSE.  See the GNU
 * Lesser General Public License for more details.
 *
 * You should have received a copy of the GNU Lesser General Public
 * License along with this library; if not, write to the Free Software
 * Foundation, Inc., 51 Franklin Street, Fifth Floor, Boston,
 * MA 02110-1301 USA
 */

#include <string.h> // memcpy
#include <stdlib.h> // malloc, free

#include <libdivecomputer/ble.h>

#include "oceanic_atom2.h"
#include "oceanic_common.h"
#include "context-private.h"
#include "device-private.h"
#include "array.h"
#include "ringbuffer.h"
#include "checksum.h"
#include "platform.h"

#define ISINSTANCE(device) dc_device_isinstance((device), &oceanic_atom2_device_vtable.base)

#define MAXPACKET  256
#define MAXRETRIES 2
#define MAXDELAY   16
#define INVALID    0xFFFFFFFF

#define CMD_INIT      0xA8
#define CMD_VERSION   0x84
#define CMD_HANDSHAKE 0xE5
#define CMD_READ1     0xB1
#define CMD_READ8     0xB4
#define CMD_READ16    0xB8
#define CMD_READ16HI  0xF6
#define CMD_WRITE     0xB2
#define CMD_KEEPALIVE 0x91
#define CMD_QUIT      0x6A

#define ACK 0x5A
#define NAK 0xA5

#define REPEAT 50

typedef struct oceanic_atom2_device_t {
	oceanic_common_device_t base;
	dc_iostream_t *iostream;
	unsigned int handshake_repeat;
	unsigned int handshake_counter;
	unsigned int sequence;
	unsigned int delay;
	unsigned int extra;
	unsigned int bigpage;
	unsigned char cache[256];
	unsigned int cached_page;
	unsigned int cached_highmem;
} oceanic_atom2_device_t;

static dc_status_t oceanic_atom2_device_read (dc_device_t *abstract, unsigned int address, unsigned char data[], unsigned int size);
static dc_status_t oceanic_atom2_device_write (dc_device_t *abstract, unsigned int address, const unsigned char data[], unsigned int size);
static dc_status_t oceanic_atom2_device_close (dc_device_t *abstract);

static const oceanic_common_device_vtable_t oceanic_atom2_device_vtable = {
	{
		sizeof(oceanic_atom2_device_t),
		DC_FAMILY_OCEANIC_ATOM2,
		oceanic_common_device_set_fingerprint, /* set_fingerprint */
		oceanic_atom2_device_read, /* read */
		oceanic_atom2_device_write, /* write */
		oceanic_common_device_dump, /* dump */
		oceanic_common_device_foreach, /* foreach */
		NULL, /* timesync */
		oceanic_atom2_device_close /* close */
	},
	oceanic_common_device_logbook,
	oceanic_common_device_profile,
};

static const oceanic_common_layout_t aeris_f10_layout = {
	0x10000, /* memsize */
	0, /* highmem */
	0x0000, /* cf_devinfo */
	0x0040, /* cf_pointers */
	0x0100, /* rb_logbook_begin */
	0x0D80, /* rb_logbook_end */
	32, /* rb_logbook_entry_size */
	0x0D80, /* rb_profile_begin */
	0x10000, /* rb_profile_end */
	0, /* pt_mode_global */
	2, /* pt_mode_logbook */
	0, /* pt_mode_serial */
};

static const oceanic_common_layout_t aeris_f11_layout = {
	0x20000, /* memsize */
	0, /* highmem */
	0x0000, /* cf_devinfo */
	0x0040, /* cf_pointers */
	0x0100, /* rb_logbook_begin */
	0x0D80, /* rb_logbook_end */
	32, /* rb_logbook_entry_size */
	0x0D80, /* rb_profile_begin */
	0x20000, /* rb_profile_end */
	0, /* pt_mode_global */
	3, /* pt_mode_logbook */
	0, /* pt_mode_serial */
};

static const oceanic_common_layout_t oceanic_default_layout = {
	0x10000, /* memsize */
	0, /* highmem */
	0x0000, /* cf_devinfo */
	0x0040, /* cf_pointers */
	0x0240, /* rb_logbook_begin */
	0x0A40, /* rb_logbook_end */
	8, /* rb_logbook_entry_size */
	0x0A40, /* rb_profile_begin */
	0x10000, /* rb_profile_end */
	0, /* pt_mode_global */
	0, /* pt_mode_logbook */
	0, /* pt_mode_serial */
};

static const oceanic_common_layout_t oceanic_atom1_layout = {
	0x8000, /* memsize */
	0, /* highmem */
	0x0000, /* cf_devinfo */
	0x0040, /* cf_pointers */
	0x0240, /* rb_logbook_begin */
	0x0440, /* rb_logbook_end */
	8, /* rb_logbook_entry_size */
	0x0440, /* rb_profile_begin */
	0x8000, /* rb_profile_end */
	0, /* pt_mode_global */
	0, /* pt_mode_logbook */
	0, /* pt_mode_serial */
};

static const oceanic_common_layout_t oceanic_atom2a_layout = {
	0xFFF0, /* memsize */
	0, /* highmem */
	0x0000, /* cf_devinfo */
	0x0040, /* cf_pointers */
	0x0240, /* rb_logbook_begin */
	0x0A40, /* rb_logbook_end */
	8, /* rb_logbook_entry_size */
	0x0A40, /* rb_profile_begin */
	0xFE00, /* rb_profile_end */
	0, /* pt_mode_global */
	0, /* pt_mode_logbook */
	0, /* pt_mode_serial */
};

static const oceanic_common_layout_t oceanic_atom2b_layout = {
	0x10000, /* memsize */
	0, /* highmem */
	0x0000, /* cf_devinfo */
	0x0040, /* cf_pointers */
	0x0240, /* rb_logbook_begin */
	0x0A40, /* rb_logbook_end */
	8, /* rb_logbook_entry_size */
	0x0A40, /* rb_profile_begin */
	0xFE00, /* rb_profile_end */
	0, /* pt_mode_global */
	0, /* pt_mode_logbook */
	0, /* pt_mode_serial */
};

static const oceanic_common_layout_t oceanic_atom2c_layout = {
	0xFFF0, /* memsize */
	0, /* highmem */
	0x0000, /* cf_devinfo */
	0x0040, /* cf_pointers */
	0x0240, /* rb_logbook_begin */
	0x0A40, /* rb_logbook_end */
	8, /* rb_logbook_entry_size */
	0x0A40, /* rb_profile_begin */
	0xFFF0, /* rb_profile_end */
	0, /* pt_mode_global */
	0, /* pt_mode_logbook */
	0, /* pt_mode_serial */
};

static const oceanic_common_layout_t sherwood_wisdom_layout = {
	0xFFF0, /* memsize */
	0, /* highmem */
	0x0000, /* cf_devinfo */
	0x0040, /* cf_pointers */
	0x03D0, /* rb_logbook_begin */
	0x0A40, /* rb_logbook_end */
	8, /* rb_logbook_entry_size */
	0x0A40, /* rb_profile_begin */
	0xFE00, /* rb_profile_end */
	0, /* pt_mode_global */
	0, /* pt_mode_logbook */
	0, /* pt_mode_serial */
};

static const oceanic_common_layout_t oceanic_proplus3_layout = {
	0x10000, /* memsize */
	0, /* highmem */
	0x0000, /* cf_devinfo */
	0x0040, /* cf_pointers */
	0x03E0, /* rb_logbook_begin */
	0x0A40, /* rb_logbook_end */
	8, /* rb_logbook_entry_size */
	0x0A40, /* rb_profile_begin */
	0xFE00, /* rb_profile_end */
	0, /* pt_mode_global */
	0, /* pt_mode_logbook */
	0, /* pt_mode_serial */
};

static const oceanic_common_layout_t tusa_zenair_layout = {
	0xFFF0, /* memsize */
	0, /* highmem */
	0x0000, /* cf_devinfo */
	0x0040, /* cf_pointers */
	0x0240, /* rb_logbook_begin */
	0x0A40, /* rb_logbook_end */
	8, /* rb_logbook_entry_size */
	0x0A40, /* rb_profile_begin */
	0xFE00, /* rb_profile_end */
	0, /* pt_mode_global */
	1, /* pt_mode_logbook */
	0, /* pt_mode_serial */
};

static const oceanic_common_layout_t oceanic_oc1_layout = {
	0x20000, /* memsize */
	0, /* highmem */
	0x0000, /* cf_devinfo */
	0x0040, /* cf_pointers */
	0x0240, /* rb_logbook_begin */
	0x0A40, /* rb_logbook_end */
	8, /* rb_logbook_entry_size */
	0x0A40, /* rb_profile_begin */
	0x1FE00, /* rb_profile_end */
	0, /* pt_mode_global */
	1, /* pt_mode_logbook */
	0, /* pt_mode_serial */
};

static const oceanic_common_layout_t oceanic_oci_layout = {
	0x20000, /* memsize */
	0, /* highmem */
	0x0000, /* cf_devinfo */
	0x0040, /* cf_pointers */
	0x10C0, /* rb_logbook_begin */
	0x1400, /* rb_logbook_end */
	8, /* rb_logbook_entry_size */
	0x1400, /* rb_profile_begin */
	0x1FE00, /* rb_profile_end */
	0, /* pt_mode_global */
	1, /* pt_mode_logbook */
	0, /* pt_mode_serial */
};

static const oceanic_common_layout_t oceanic_atom3_layout = {
	0x20000, /* memsize */
	0, /* highmem */
	0x0000, /* cf_devinfo */
	0x0040, /* cf_pointers */
	0x0400, /* rb_logbook_begin */
	0x0A40, /* rb_logbook_end */
	8, /* rb_logbook_entry_size */
	0x0A40, /* rb_profile_begin */
	0x1FE00, /* rb_profile_end */
	0, /* pt_mode_global */
	1, /* pt_mode_logbook */
	0, /* pt_mode_serial */
};

static const oceanic_common_layout_t oceanic_vt4_layout = {
	0x20000, /* memsize */
	0, /* highmem */
	0x0000, /* cf_devinfo */
	0x0040, /* cf_pointers */
	0x0420, /* rb_logbook_begin */
	0x0A40, /* rb_logbook_end */
	8, /* rb_logbook_entry_size */
	0x0A40, /* rb_profile_begin */
	0x1FE00, /* rb_profile_end */
	0, /* pt_mode_global */
	1, /* pt_mode_logbook */
	0, /* pt_mode_serial */
};

static const oceanic_common_layout_t hollis_tx1_layout = {
	0x40000, /* memsize */
	0, /* highmem */
	0x0000, /* cf_devinfo */
	0x0040, /* cf_pointers */
	0x0780, /* rb_logbook_begin */
	0x1000, /* rb_logbook_end */
	8, /* rb_logbook_entry_size */
	0x1000, /* rb_profile_begin */
	0x40000, /* rb_profile_end */
	0, /* pt_mode_global */
	1, /* pt_mode_logbook */
	0, /* pt_mode_serial */
};

static const oceanic_common_layout_t oceanic_veo1_layout = {
	0x0400, /* memsize */
	0, /* highmem */
	0x0000, /* cf_devinfo */
	0x0040, /* cf_pointers */
	0x0400, /* rb_logbook_begin */
	0x0400, /* rb_logbook_end */
	8, /* rb_logbook_entry_size */
	0x0400, /* rb_profile_begin */
	0x0400, /* rb_profile_end */
	0, /* pt_mode_global */
	0, /* pt_mode_logbook */
	0, /* pt_mode_serial */
};

static const oceanic_common_layout_t oceanic_reactpro_layout = {
	0xFFF0, /* memsize */
	0, /* highmem */
	0x0000, /* cf_devinfo */
	0x0040, /* cf_pointers */
	0x0400, /* rb_logbook_begin */
	0x0600, /* rb_logbook_end */
	8, /* rb_logbook_entry_size */
	0x0600, /* rb_profile_begin */
	0xFFF0, /* rb_profile_end */
	1, /* pt_mode_global */
	1, /* pt_mode_logbook */
	0, /* pt_mode_serial */
};

static const oceanic_common_layout_t oceanic_proplusx_layout = {
	0x440000, /* memsize */
	0x40000, /* highmem */
	0x0000, /* cf_devinfo */
	0x0040, /* cf_pointers */
	0x1000, /* rb_logbook_begin */
	0x10000, /* rb_logbook_end */
	16, /* rb_logbook_entry_size */
	0x40000, /* rb_profile_begin */
	0x440000, /* rb_profile_end */
	0, /* pt_mode_global */
	1, /* pt_mode_logbook */
	0, /* pt_mode_serial */
};

static const oceanic_common_layout_t aqualung_i770r_layout = {
	0x640000, /* memsize */
	0x40000, /* highmem */
	0x0000, /* cf_devinfo */
	0x0040, /* cf_pointers */
	0x2000, /* rb_logbook_begin */
	0x10000, /* rb_logbook_end */
	16, /* rb_logbook_entry_size */
	0x40000, /* rb_profile_begin */
	0x640000, /* rb_profile_end */
	0, /* pt_mode_global */
	1, /* pt_mode_logbook */
	0, /* pt_mode_serial */
};

static const oceanic_common_layout_t aeris_a300cs_layout = {
	0x40000, /* memsize */
	0, /* highmem */
	0x0000, /* cf_devinfo */
	0x0040, /* cf_pointers */
	0x0900, /* rb_logbook_begin */
	0x1000, /* rb_logbook_end */
	16, /* rb_logbook_entry_size */
	0x1000, /* rb_profile_begin */
	0x3FE00, /* rb_profile_end */
	0, /* pt_mode_global */
	1, /* pt_mode_logbook */
	0, /* pt_mode_serial */
};

static const oceanic_common_layout_t aqualung_i450t_layout = {
	0x40000, /* memsize */
	0, /* highmem */
	0x0000, /* cf_devinfo */
	0x0040, /* cf_pointers */
	0x10C0, /* rb_logbook_begin */
	0x1400, /* rb_logbook_end */
	16, /* rb_logbook_entry_size */
	0x1400, /* rb_profile_begin */
	0x3FE00, /* rb_profile_end */
	0, /* pt_mode_global */
	1, /* pt_mode_logbook */
	0, /* pt_mode_serial */
};

static const oceanic_common_version_t versions[] = {
	{"OCEVEO10 \0\0   8K", 0,      VEO10,         &oceanic_veo1_layout},
	{"AERIS XR1 NX R\0\0", 0,      XR1NX,         &oceanic_veo1_layout},

	{"ATOM rev\0\0  256K", 0,      ATOM1,         &oceanic_atom1_layout},

	{"MANTA  R\0\0  512K", 0x3242, MANTA,         &oceanic_atom2a_layout},
	{"MANTA  R\0\0  512K", 0,      MANTA,         &oceanic_atom2c_layout},
	{"2M ATOM r\0\0 512K", 0x3349, ATOM2,         &oceanic_atom2a_layout},
	{"2M ATOM r\0\0 512K", 0,      ATOM2,         &oceanic_atom2c_layout},

	{"INSIGHT2 \0\0 512K", 0,      INSIGHT2,      &oceanic_atom2a_layout},
	{"OCEVEO30 \0\0 512K", 0,      VEO30,         &oceanic_atom2a_layout},
	{"ATMOSAI R\0\0 512K", 0,      ATMOSAI2,      &oceanic_atom2a_layout},
	{"PROPLUS2 \0\0 512K", 0,      PROPLUS21,     &oceanic_atom2a_layout},
	{"OCEGEO20 \0\0 512K", 0,      GEO20,         &oceanic_atom2a_layout},
	{"OCE GEO R\0\0 512K", 0,      GEO,           &oceanic_atom2a_layout},
	{"AQUAI200 \0\0 512K", 0,      I200,          &oceanic_atom2a_layout},
	{"AQUA200C \0\0 512K", 0,      I200C,         &oceanic_atom2a_layout},

	{"ELEMENT2 \0\0 512K", 0,      ELEMENT2,      &oceanic_atom2b_layout},
	{"OCEVEO20 \0\0 512K", 0,      VEO20,         &oceanic_atom2b_layout},
	{"TUSAZEN \0\0  512K", 0,      ZEN,           &oceanic_atom2b_layout},
	{"AQUAI300 \0\0 512K", 0,      I300,          &oceanic_atom2b_layout},
	{"HOLLDG03 \0\0 512K", 0,      DG03,          &oceanic_atom2b_layout},
	{"AQUAI100 \0\0 512K", 0,      I100,          &oceanic_atom2b_layout},
	{"AQUA300C \0\0 512K", 0,      I300C,         &oceanic_atom2b_layout},
	{"OCEGEO40 \0\0 512K", 0,      GEO40,         &oceanic_atom2b_layout},
	{"VEOSMART \0\0 512K", 0,      VEO40,         &oceanic_atom2b_layout},

	{"2M EPIC r\0\0 512K", 0,      EPICA,         &oceanic_atom2c_layout},
	{"EPIC1  R\0\0  512K", 0,      EPICB,         &oceanic_atom2c_layout},
	{"AERIA300 \0\0 512K", 0,      A300,          &oceanic_atom2c_layout},

	{"OCE VT3 R\0\0 512K", 0,      VT3,           &oceanic_default_layout},
	{"ELITET3 R\0\0 512K", 0,      T3A,           &oceanic_default_layout},
	{"ELITET31 \0\0 512K", 0,      T3B,           &oceanic_default_layout},
	{"DATAMASK \0\0 512K", 0,      DATAMASK,      &oceanic_default_layout},
	{"COMPMASK \0\0 512K", 0,      COMPUMASK,     &oceanic_default_layout},

	{"WISDOM R\0\0  512K", 0x3342, WISDOM3,       &sherwood_wisdom_layout},
	{"WISDOM R\0\0  512K", 0,      WISDOM2,       &sherwood_wisdom_layout},

	{"PROPLUS3 \0\0 512K", 0,      PROPLUS3,      &oceanic_proplus3_layout},
	{"PROPLUS4 \0\0 512K", 0,      PROPLUS4,      &oceanic_proplus3_layout},

	{"TUZENAIR \0\0 512K", 0,      ZENAIR,        &tusa_zenair_layout},
	{"AMPHOSSW \0\0 512K", 0,      AMPHOS,        &tusa_zenair_layout},
	{"AMPHOAIR \0\0 512K", 0,      AMPHOSAIR,     &tusa_zenair_layout},
	{"VOYAGE2G \0\0 512K", 0,      VOYAGER2G,     &tusa_zenair_layout},
	{"TUSTALIS \0\0 512K", 0,      TALIS,         &tusa_zenair_layout},
	{"AMPHOS20 \0\0 512K", 0,      AMPHOS2,       &tusa_zenair_layout},
	{"AMPAIR20 \0\0 512K", 0,      AMPHOSAIR2,    &tusa_zenair_layout},

	{"REACPRO2 \0\0 512K", 0,      REACTPROWHITE, &oceanic_reactpro_layout},

	{"FREEWAER \0\0 512K", 0,      F10A,          &aeris_f10_layout},
	{"OCEANF10 \0\0 512K", 0,      F10B,          &aeris_f10_layout},
	{"MUNDIAL R\0\0 512K", 0x3300, MUNDIAL3,      &aeris_f10_layout},
	{"MUNDIAL R\0\0 512K", 0,      MUNDIAL2,      &aeris_f10_layout},

	{"AERISF11 \0\0 1024", 0,      F11A,          &aeris_f11_layout},
	{"OCEANF11 \0\0 1024", 0,      F11B,          &aeris_f11_layout},

	{"OCWATCH R\0\0 1024", 0,      OC1A,          &oceanic_oc1_layout},
	{"OC1WATCH \0\0 1024", 0,      OC1B,          &oceanic_oc1_layout},
	{"OCSWATCH \0\0 1024", 0,      OCS,           &oceanic_oc1_layout},
	{"AQUAI550 \0\0 1024", 0,      I550,          &oceanic_oc1_layout},
	{"AQUA550C \0\0 1024", 0,      I550C,         &oceanic_oc1_layout},
	{"WISDOM04 \0\0 1024", 0,      WISDOM4,       &oceanic_oc1_layout},
	{"AQUA470C \0\0 1024", 0,      I470TC,        &oceanic_oc1_layout},
	{"AQUA200C \0\0 1024", 0,      I200CV2,       &oceanic_oc1_layout},
	{"GEOAIR   \0\0 1024", 0,      GEOAIR,        &oceanic_oc1_layout},

	{"OCEANOCI \0\0 1024", 0,      OCI,           &oceanic_oci_layout},

	{"OCEATOM3 \0\0 1024", 0,      ATOM3,         &oceanic_atom3_layout},
	{"ATOM31  \0\0  1024", 0,      ATOM31,        &oceanic_atom3_layout},

	{"OCEANVT4 \0\0 1024", 0,      VT4,           &oceanic_vt4_layout},
	{"OCEAVT41 \0\0 1024", 0,      VT41,          &oceanic_vt4_layout},
	{"AERISAIR \0\0 1024", 0,      A300AI,        &oceanic_vt4_layout},
	{"SWVISION \0\0 1024", 0,      VISION,        &oceanic_vt4_layout},
	{"XPSUBAIR \0\0 1024", 0,      XPAIR,         &oceanic_vt4_layout},

	{"HOLLDG04 \0\0 2048", 0,      TX1,           &hollis_tx1_layout},

	{"AER300CS \0\0 2048", 0,      A300CS,        &aeris_a300cs_layout},
	{"OCEANVTX \0\0 2048", 0,      VTX,           &aeris_a300cs_layout},
	{"AQUAI750 \0\0 2048", 0,      I750TC,        &aeris_a300cs_layout},
	{"SWDRAGON \0\0 2048", 0,      SAGE,          &aeris_a300cs_layout},
	{"SWBEACON \0\0 2048", 0,      BEACON,        &aeris_a300cs_layout},

	{"AQUAI450 \0\0 2048", 0,      I450T,         &aqualung_i450t_layout},

	{"OCEANOCX \0\0 \0\0\0\0", 0,  PROPLUSX,      &oceanic_proplusx_layout},

	{"AQUA770R \0\0 \0\0\0\0", 0,  I770R,         &aqualung_i770r_layout},
};

/*
 * The BLE GATT packet size is up to 20 bytes and the format is:
 *
 * byte 0: <0xCD>
 *         Seems to always have this value. Don't ask what it means
 * byte 1: <d 1 c s s s s s>
 *          d=0 means "command", d=1 means "reply from dive computer"
 *          1 is always set, afaik
 *          c=0 means "last packet" in sequence, c=1 means "more packets coming"
 *          sssss is a 5-bit sequence number for packets
 * byte 2: <cmd seq>
 *          starts at 0 for the connection, incremented for each command
 * byte 3: <length of data>
 *          1-16 bytes of data per packet.
 * byte 4..n: <data>
 */
static dc_status_t
oceanic_atom2_ble_write (oceanic_atom2_device_t *device, const unsigned char data[], unsigned int size)
{
	dc_status_t rc = DC_STATUS_SUCCESS;
	unsigned char buf[20];
	unsigned char cmd_seq = device->sequence;
	unsigned char pkt_seq = 0;

	unsigned int nbytes = 0;
	while (nbytes < size) {
		unsigned char status = 0x40;
		unsigned int length = size - nbytes;
		if (length > sizeof(buf) - 4) {
			length = sizeof(buf) - 4;
			status |= 0x20;
		}
		buf[0] = 0xcd;
		buf[1] = status | (pkt_seq & 0x1F);
		buf[2] = cmd_seq;
		buf[3] = length;
		memcpy (buf + 4, data, length);

		rc = dc_iostream_write (device->iostream, buf, 4 + length, NULL);
		if (rc != DC_STATUS_SUCCESS)
			return rc;

		nbytes += length;
		pkt_seq++;
	}

	return DC_STATUS_SUCCESS;
}

static dc_status_t
oceanic_atom2_ble_read (oceanic_atom2_device_t *device, unsigned char data[], unsigned int size, unsigned int *actual)
{
	dc_status_t rc = DC_STATUS_SUCCESS;
	dc_device_t *abstract = (dc_device_t *) device;
	unsigned char buf[20];
	unsigned char cmd_seq = device->sequence;
	unsigned char pkt_seq = 0;

	unsigned int nbytes = 0;
	while (1) {
		size_t transferred = 0;
		rc = dc_iostream_read (device->iostream, buf, sizeof(buf), &transferred);
		if (rc != DC_STATUS_SUCCESS)
			return rc;

		if (transferred < 4) {
			ERROR (abstract->context, "Invalid packet size (" DC_PRINTF_SIZE ").", transferred);
			return DC_STATUS_PROTOCOL;
		}

		// Verify the start byte.
		if (buf[0] != 0xcd) {
			ERROR (abstract->context, "Unexpected packet start byte (%02x).", buf[0]);
			return DC_STATUS_PROTOCOL;
		}

		// Verify the status byte.
		unsigned char status = buf[1];
		unsigned char expect = 0xc0 | (pkt_seq & 0x1F) | (status & 0x20);
		if (status != expect) {
			ERROR (abstract->context, "Unexpected packet status byte (%02x %02x).", status, expect);
			return DC_STATUS_PROTOCOL;
		}

		// Verify the sequence byte.
		if (buf[2] != cmd_seq) {
			ERROR (abstract->context, "Unexpected packet sequence byte (%02x %02x).", buf[2], cmd_seq);
			return DC_STATUS_PROTOCOL;
		}

		// Verify the length byte.
		unsigned int length = buf[3];
		if (length + 4 > transferred) {
			ERROR (abstract->context, "Invalid packet length (%u).", length);
			return DC_STATUS_PROTOCOL;
		}

		// Append the payload data to the output buffer. If the output
		// buffer is too small, the error is not reported immediately
		// but delayed until all packets have been received.
		if (nbytes < size) {
			unsigned int n = length;
			if (nbytes + n > size) {
				n = size - nbytes;
			}
			memcpy (data + nbytes, buf + 4, n);
		}
		nbytes += length;
		pkt_seq++;

		// Last packet?
		if ((status & 0x20) == 0)
			break;
	}

	// Verify the expected number of bytes.
	if (nbytes > size) {
		ERROR (abstract->context, "Unexpected number of bytes received (%u %u).", nbytes, size);
		return DC_STATUS_PROTOCOL;
	}

	if (actual) {
		*actual = nbytes;
	}

	return DC_STATUS_SUCCESS;
}

static dc_status_t
oceanic_atom2_packet (oceanic_atom2_device_t *device, const unsigned char command[], unsigned int csize, unsigned char ack, unsigned char answer[], unsigned int asize, unsigned int crc_size)
{
	dc_status_t status = DC_STATUS_SUCCESS;
	dc_device_t *abstract = (dc_device_t *) device;
	dc_transport_t transport = dc_iostream_get_transport (device->iostream);

	if (asize > MAXPACKET) {
		return DC_STATUS_INVALIDARGS;
	}

	if (crc_size > 2 || (crc_size != 0 && asize == 0)) {
		return DC_STATUS_INVALIDARGS;
	}

	if (device_is_cancelled (abstract))
		return DC_STATUS_CANCELLED;

	if (device->delay) {
		dc_iostream_sleep (device->iostream, device->delay);
	}

	// Send the command to the dive computer.
	if (transport == DC_TRANSPORT_BLE) {
		status = oceanic_atom2_ble_write (device, command, csize);
	} else {
		status = dc_iostream_write (device->iostream, command, csize, NULL);
	}
	if (status != DC_STATUS_SUCCESS) {
		ERROR (abstract->context, "Failed to send the command.");
		return status;
	}

	// Receive the answer of the dive computer.
	unsigned char packet[1 + MAXPACKET + 2];
	unsigned int nbytes = 1 + asize + crc_size;
	if (transport == DC_TRANSPORT_BLE) {
		// Accept excess bytes for some models.
		if (asize && device->extra) {
			nbytes = 1 + MAXPACKET + crc_size;
		}
		status = oceanic_atom2_ble_read (device, packet, nbytes, &nbytes);
	} else {
		status = dc_iostream_read (device->iostream, packet, 1 + asize + crc_size, NULL);
	}
	if (status != DC_STATUS_SUCCESS) {
		ERROR (abstract->context, "Failed to receive the answer.");
		return status;
	}

	// Verify the number of bytes.
	if (nbytes < 1) {
		ERROR (abstract->context, "Invalid packet size (%u).", nbytes);
		return DC_STATUS_PROTOCOL;
	}

	// Verify the ACK byte of the answer.
	if (packet[0] != ack) {
		ERROR (abstract->context, "Unexpected answer start byte(s).");
		if (packet[0] == (unsigned char) ~ack) {
			return DC_STATUS_UNSUPPORTED;
		} else {
			return DC_STATUS_PROTOCOL;
		}
	}

	// Verify the number of bytes.
	if (nbytes < 1 + asize + crc_size) {
		ERROR (abstract->context, "Unexpected number of bytes received (%u %u).", nbytes, 1 + asize + crc_size);
		return DC_STATUS_PROTOCOL;
	}

	nbytes -= 1 + crc_size;

	if (asize) {
		// Verify the checksum of the answer.
		unsigned short crc, ccrc;
		if (crc_size == 2) {
			crc = array_uint16_le (packet + 1 + nbytes);
			ccrc = checksum_add_uint16 (packet + 1, nbytes, 0x0000);
		} else {
			crc = packet[1 + nbytes];
			ccrc = checksum_add_uint8 (packet + 1, nbytes, 0x00);
		}
		if (crc != ccrc) {
			ERROR (abstract->context, "Unexpected answer checksum.");
			return DC_STATUS_PROTOCOL;
		}

		memcpy (answer, packet + 1, asize);
	}

	if (nbytes > asize) {
		WARNING (abstract->context, "Ignored %u excess byte(s).", nbytes - asize);
	}

	device->sequence++;

	return DC_STATUS_SUCCESS;
}


static dc_status_t
oceanic_atom2_transfer (oceanic_atom2_device_t *device, const unsigned char command[], unsigned int csize, unsigned char ack, unsigned char answer[], unsigned int asize, unsigned int crc_size)
{
	// Send the command to the device. If the device responds with an
	// ACK byte, the command was received successfully and the answer
	// (if any) follows after the ACK byte. If the device responds with
	// a NAK byte, we try to resend the command a number of times before
	// returning an error.

	unsigned int nretries = 0;
	dc_status_t rc = DC_STATUS_SUCCESS;
	while ((rc = oceanic_atom2_packet (device, command, csize, ack, answer, asize, crc_size)) != DC_STATUS_SUCCESS) {
		if (rc != DC_STATUS_TIMEOUT && rc != DC_STATUS_PROTOCOL)
			return rc;

		// Abort if the maximum number of retries is reached.
		if (nretries++ >= MAXRETRIES)
			return rc;

		// Increase the inter packet delay.
		if (device->delay < MAXDELAY)
			device->delay++;

		// Delay the next attempt.
		dc_iostream_sleep (device->iostream, 100);
		dc_iostream_purge (device->iostream, DC_DIRECTION_INPUT);
	}

	return DC_STATUS_SUCCESS;
}

/*
 * The BLE communication sends a handshake packet that seems
 * to be a passphrase based on the BLE name of the device
 * (more specifically the serial number encoded in the name).
 *
 * The packet format is:
 *    0xe5
 *    < 8 bytes of passphrase >
 *    one-byte checksum of the passphrase.
 */
static dc_status_t
oceanic_atom2_ble_handshake(oceanic_atom2_device_t *device)
{
	dc_status_t rc = DC_STATUS_SUCCESS;
	dc_device_t *abstract = (dc_device_t *) device;

	// Retrieve the bluetooth device name.
	// The format of the name is something like 'FQ001124', where the
	// two first letters are the ASCII representation of the model
	// number (e.g. 'FQ' or 0x4651 for the i770R), and the six digits
	// are the serial number.
	char name[8 + 1] = {0};
	rc = dc_iostream_ioctl (device->iostream, DC_IOCTL_BLE_GET_NAME, name, sizeof(name));
	if (rc != DC_STATUS_SUCCESS) {
		if (rc == DC_STATUS_UNSUPPORTED) {
			// Allow skipping the handshake if no name. But the download
			// will likely fail.
			WARNING (abstract->context, "Bluetooth device name unavailable.");
			return DC_STATUS_SUCCESS;
		} else {
			return rc;
		}
	}

	// Force a null terminated string.
	name[sizeof(name) - 1] = 0;

	// Check the minimum length.
	if (strlen (name) < 8) {
		ERROR (abstract->context, "Bluetooth device name too short.");
		return DC_STATUS_IO;
	}

	// Turn ASCII numbers into just raw byte values.
	unsigned char handshake[10] = {CMD_HANDSHAKE};
	for (unsigned int i = 0; i < 6; i++) {
		handshake[i + 1] = name[i + 2] - '0';
	}

	// Add simple checksum.
	handshake[9] = checksum_add_uint8 (handshake + 1, 8, 0x00);

	// Send the command to the dive computer.
	rc = oceanic_atom2_transfer (device, handshake, sizeof(handshake), ACK, NULL, 0, 0);
	if (rc != DC_STATUS_SUCCESS) {
		if (rc == DC_STATUS_UNSUPPORTED) {
			WARNING (abstract->context, "Bluetooth handshake not supported.");
			return DC_STATUS_SUCCESS;
		} else {
			return rc;
		}
	}

	return DC_STATUS_SUCCESS;
}

dc_status_t
oceanic_atom2_device_open (dc_device_t **out, dc_context_t *context, dc_iostream_t *iostream, unsigned int model)
{
	dc_status_t status = DC_STATUS_SUCCESS;
	oceanic_atom2_device_t *device = NULL;

	if (out == NULL)
		return DC_STATUS_INVALIDARGS;

	// Allocate memory.
	device = (oceanic_atom2_device_t *) dc_device_allocate (context, &oceanic_atom2_device_vtable.base);
	if (device == NULL) {
		ERROR (context, "Failed to allocate memory.");
		return DC_STATUS_NOMEMORY;
	}

	// Initialize the base class.
	oceanic_common_device_init (&device->base);

	// Set the default values.
	device->iostream = iostream;
	device->delay = 0;
	device->extra = model == PROPLUSX || model == I770R;
	device->sequence = 0;
	device->bigpage = 1; // no big pages
	device->cached_page = INVALID;
	device->cached_highmem = INVALID;
	memset(device->cache, 0, sizeof(device->cache));

	// Get the correct baudrate.
	unsigned int baudrate = 38400;
	if (model == VTX || model == I750TC || model == PROPLUSX || model == I770R) {
		baudrate = 115200;
	}

	// Set the serial communication protocol (38400 8N1).
	status = dc_iostream_configure (device->iostream, baudrate, 8, DC_PARITY_NONE, DC_STOPBITS_ONE, DC_FLOWCONTROL_NONE);
	if (status != DC_STATUS_SUCCESS) {
		ERROR (context, "Failed to set the terminal attributes.");
		goto error_free;
	}

	// Set the timeout for receiving data (1000 ms).
	status = dc_iostream_set_timeout (device->iostream, 1000);
	if (status != DC_STATUS_SUCCESS) {
		ERROR (context, "Failed to set the timeout.");
		goto error_free;
	}

	// Set the DTR line.
	status = dc_iostream_set_dtr (device->iostream, 1);
	if (status != DC_STATUS_SUCCESS) {
		ERROR (context, "Failed to set the DTR line.");
		goto error_free;
	}

	// Clear the RTS line to reset the PIC inside the data cable as it
	// may not have have been previously cleared. This ensures that the
	// PIC will always start in a known state once RTS is set. Starting
	// in a known default state is very important as the PIC won't
	// respond to init commands unless it is in a default state.
	status = dc_iostream_set_rts (device->iostream, 0);
	if (status != DC_STATUS_SUCCESS) {
		ERROR (context, "Failed to clear the RTS line.");
		goto error_free;
	}

	// Hold RTS clear for a bit to allow PIC to reset.
	dc_iostream_sleep (device->iostream, 100);

	// Set the RTS line.
	status = dc_iostream_set_rts (device->iostream, 1);
	if (status != DC_STATUS_SUCCESS) {
		ERROR (context, "Failed to set the RTS line.");
		goto error_free;
	}

	// Give the interface 100 ms to settle and draw power up.
	dc_iostream_sleep (device->iostream, 100);

	// Make sure everything is in a sane state.
	dc_iostream_purge (device->iostream, DC_DIRECTION_ALL);

	// Switch the device from surface mode into download mode. Before sending
	// this command, the device needs to be in PC mode (automatically activated
	// by connecting the device), or already in download mode.
	status = oceanic_atom2_device_version ((dc_device_t *) device, device->base.version, sizeof (device->base.version));
	if (status != DC_STATUS_SUCCESS) {
		goto error_free;
	}

	if (dc_iostream_get_transport (device->iostream) == DC_TRANSPORT_BLE) {
		status = oceanic_atom2_ble_handshake(device);
		if (status != DC_STATUS_SUCCESS) {
			goto error_free;
		}
	}

	// Detect the memory layout.
<<<<<<< HEAD
	device->base.layout = OCEANIC_COMMON_MATCH(device->base.version, versions, &device->base.firmware);
	if (device->base.layout == NULL) {
		WARNING (context, "Unsupported device detected (%s)!", device->base.version);
=======
	const oceanic_common_version_t *version = OCEANIC_COMMON_MATCH(device->base.version, versions, &device->base.firmware);
	if (version == NULL) {
		WARNING (context, "Unsupported device detected!");
>>>>>>> 255a2dbb
		if (memcmp(device->base.version + 12, "256K", 4) == 0) {
			device->base.layout = &oceanic_atom1_layout;
		} else if (memcmp(device->base.version + 12, "512K", 4) == 0) {
			device->base.layout = &oceanic_default_layout;
		} else if (memcmp(device->base.version + 12, "1024", 4) == 0) {
			device->base.layout = &oceanic_oc1_layout;
		} else if (memcmp(device->base.version + 12, "2048", 4) == 0) {
			device->base.layout = &hollis_tx1_layout;
		} else {
			device->base.layout = &oceanic_default_layout;
		}
		device->base.model = 0;
	} else {
		device->base.layout = version->layout;
		device->base.model = version->model;
	}

	// Set the big page support.
	if (device->base.layout == &aeris_f11_layout ||
		device->base.layout == &oceanic_proplus3_layout) {
		device->bigpage = 8;
	} else if (device->base.layout == &oceanic_proplusx_layout ||
		device->base.layout == &aqualung_i770r_layout ||
		device->base.layout == &aeris_a300cs_layout) {
		device->bigpage = 16;
	}

	// Repeat the handshaking every few packets.
	device->handshake_repeat = dc_iostream_get_transport (device->iostream) == DC_TRANSPORT_BLE &&
		device->base.model == PROPLUS4;
	device->handshake_counter = 0;

	*out = (dc_device_t*) device;

	return DC_STATUS_SUCCESS;

error_free:
	dc_device_deallocate ((dc_device_t *) device);
	return status;
}


static dc_status_t
oceanic_atom2_device_close (dc_device_t *abstract)
{
	dc_status_t status = DC_STATUS_SUCCESS;
	oceanic_atom2_device_t *device = (oceanic_atom2_device_t*) abstract;
	dc_status_t rc = DC_STATUS_SUCCESS;

	// Send the quit command.
	unsigned char command[4] = {CMD_QUIT, 0x05, 0xA5};
	rc = oceanic_atom2_transfer (device, command, sizeof (command), NAK, NULL, 0, 0);
	if (rc != DC_STATUS_SUCCESS) {
		dc_status_set_error(&status, rc);
	}

	return status;
}


dc_status_t
oceanic_atom2_device_keepalive (dc_device_t *abstract)
{
	oceanic_atom2_device_t *device = (oceanic_atom2_device_t*) abstract;

	if (!ISINSTANCE (abstract))
		return DC_STATUS_INVALIDARGS;

	// Send the command to the dive computer.
	unsigned char command[] = {CMD_KEEPALIVE, 0x05, 0xA5};
	dc_status_t rc = oceanic_atom2_transfer (device, command, sizeof (command), ACK, NULL, 0, 0);
	if (rc != DC_STATUS_SUCCESS)
		return rc;

	return DC_STATUS_SUCCESS;
}


dc_status_t
oceanic_atom2_device_version (dc_device_t *abstract, unsigned char data[], unsigned int size)
{
	oceanic_atom2_device_t *device = (oceanic_atom2_device_t*) abstract;

	if (!ISINSTANCE (abstract))
		return DC_STATUS_INVALIDARGS;

	if (size < PAGESIZE)
		return DC_STATUS_INVALIDARGS;

	unsigned char command[] = {CMD_VERSION};
	dc_status_t rc = oceanic_atom2_transfer (device, command, sizeof (command), ACK, data, PAGESIZE, 1);
	if (rc != DC_STATUS_SUCCESS)
		return rc;

	return DC_STATUS_SUCCESS;
}


static dc_status_t
oceanic_atom2_device_read (dc_device_t *abstract, unsigned int address, unsigned char data[], unsigned int size)
{
	oceanic_atom2_device_t *device = (oceanic_atom2_device_t*) abstract;
	const oceanic_common_layout_t *layout = device->base.layout;

	if ((address % PAGESIZE != 0) ||
		(size    % PAGESIZE != 0))
		return DC_STATUS_INVALIDARGS;

	// Pick the correct read command and number of checksum bytes.
	unsigned char read_cmd = 0x00;
	unsigned int crc_size = 0;
	switch (device->bigpage) {
	case 1:
		read_cmd = CMD_READ1;
		crc_size = 1;
		break;
	case 8:
		read_cmd = CMD_READ8;
		crc_size = device->base.model == PROPLUS4 ? 2 : 1;
		break;
	case 16:
		read_cmd = CMD_READ16;
		crc_size = 2;
		break;
	default:
		return DC_STATUS_INVALIDARGS;
	}

	// Pick the best pagesize to use.
	unsigned int pagesize = device->bigpage * PAGESIZE;

	// High memory state.
	unsigned int highmem = 0;

	unsigned int nbytes = 0;
	while (nbytes < size) {
		// Switch to the correct read command when entering the high memory area.
		if (layout->highmem && address >= layout->highmem && !highmem) {
			highmem = layout->highmem;
			read_cmd = CMD_READ16HI;
			crc_size = 2;
			pagesize = 16 * PAGESIZE;
		}

		// Calculate the page number after mapping the virtual high memory
		// addresses back to their physical address.
		unsigned int page = (address - highmem) / pagesize;

		if (page != device->cached_page || highmem != device->cached_highmem) {
			if (device->handshake_repeat && ++device->handshake_counter % REPEAT == 0) {
				unsigned char version[PAGESIZE] = {0};
				oceanic_atom2_device_version (abstract, version, sizeof (version));
				oceanic_atom2_ble_handshake (device);
			}

			// Read the package.
			unsigned int number = highmem ? page : page * device->bigpage; // This is always PAGESIZE, even in big page mode.
			unsigned char command[] = {read_cmd,
					(number >> 8) & 0xFF, // high
					(number     ) & 0xFF, // low
				};
			dc_status_t rc = oceanic_atom2_transfer (device, command, sizeof (command), ACK, device->cache, pagesize, crc_size);
			if (rc != DC_STATUS_SUCCESS)
				return rc;

			// Cache the page.
			device->cached_page = page;
			device->cached_highmem = highmem;
		}

		unsigned int offset = address % pagesize;
		unsigned int length = pagesize - offset;
		if (nbytes + length > size)
			length = size - nbytes;

		memcpy (data, device->cache + offset, length);

		nbytes += length;
		address += length;
		data += length;
	}

	return DC_STATUS_SUCCESS;
}


static dc_status_t
oceanic_atom2_device_write (dc_device_t *abstract, unsigned int address, const unsigned char data[], unsigned int size)
{
	oceanic_atom2_device_t *device = (oceanic_atom2_device_t*) abstract;

	if ((address % PAGESIZE != 0) ||
		(size    % PAGESIZE != 0))
		return DC_STATUS_INVALIDARGS;

	// Invalidate the cache.
	device->cached_page = INVALID;
	device->cached_highmem = INVALID;

	unsigned int nbytes = 0;
	while (nbytes < size) {
		// Prepare to write the package.
		unsigned int number = address / PAGESIZE;
		unsigned char prepare[] = {CMD_WRITE,
				(number >> 8) & 0xFF, // high
				(number     ) & 0xFF, // low
			};
		dc_status_t rc = oceanic_atom2_transfer (device, prepare, sizeof (prepare), ACK, NULL, 0, 0);
		if (rc != DC_STATUS_SUCCESS)
			return rc;

		// Write the package.
		unsigned char command[PAGESIZE + 1] = {0};
		memcpy (command, data, PAGESIZE);
		command[PAGESIZE] = checksum_add_uint8 (command, PAGESIZE, 0x00);
		rc = oceanic_atom2_transfer (device, command, sizeof (command), ACK, NULL, 0, 0);
		if (rc != DC_STATUS_SUCCESS)
			return rc;

		nbytes += PAGESIZE;
		address += PAGESIZE;
		data += PAGESIZE;
	}

	return DC_STATUS_SUCCESS;
}<|MERGE_RESOLUTION|>--- conflicted
+++ resolved
@@ -931,15 +931,9 @@
 	}
 
 	// Detect the memory layout.
-<<<<<<< HEAD
-	device->base.layout = OCEANIC_COMMON_MATCH(device->base.version, versions, &device->base.firmware);
-	if (device->base.layout == NULL) {
-		WARNING (context, "Unsupported device detected (%s)!", device->base.version);
-=======
 	const oceanic_common_version_t *version = OCEANIC_COMMON_MATCH(device->base.version, versions, &device->base.firmware);
 	if (version == NULL) {
-		WARNING (context, "Unsupported device detected!");
->>>>>>> 255a2dbb
+		WARNING (context, "Unsupported device detected (%s)!", device->base.version);
 		if (memcmp(device->base.version + 12, "256K", 4) == 0) {
 			device->base.layout = &oceanic_atom1_layout;
 		} else if (memcmp(device->base.version + 12, "512K", 4) == 0) {
